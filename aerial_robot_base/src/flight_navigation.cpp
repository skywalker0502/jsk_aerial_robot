/*
  0. flightNavCallback => implementation
   1. the optical flow => indefference

   4. flight mode vs navi command => development


*/

#include "aerial_robot_base/flight_navigation.h"



Navigator::Navigator(ros::NodeHandle nh, ros::NodeHandle nh_private, 
                     BasicEstimator* estimator, FlightCtrlInput* flight_ctrl_input,
                     int ctrl_loop_rate)
  : nh_(nh, "navigator"),
    nhp_(nh_private, "navigator"),
    ctrl_loop_rate_(ctrl_loop_rate)
{
  Navigator::rosParamInit(nhp_);

  navi_sub_ = nh_.subscribe<aerial_robot_base::FlightNav>("full_states", 1, &Navigator::naviCallback, this, ros::TransportHints().tcpNoDelay());

  estimator_ = estimator;
  flight_ctrl_input_ = flight_ctrl_input;

  br_ =  new tf::TransformBroadcaster();

  final_target_pos_x_ = 0;
  final_target_vel_x_ = 0;
  final_target_pos_y_ = 0;
  final_target_vel_y_ = 0;
  final_target_pos_z_ = 0;
  final_target_vel_z_ = 0;
  final_target_theta_ = 0;
  final_target_vel_theta_ = 0;
  final_target_phy_ = 0;
  final_target_vel_phy_ = 0;
  final_target_psi_ = 0;
  final_target_vel_psi_ = 0;

  //current target value
  current_target_pos_x_ = 0;
  current_target_vel_x_ = 0;
  current_target_pos_y_ = 0;
  current_target_vel_y_ = 0;
  current_target_pos_z_ = 0;
  current_target_vel_z_ = 0;
  current_target_theta_ = 0;
  current_target_vel_theta_ = 0;
  current_target_phy_ = 0;
  current_target_vel_phy_ = 0;
  current_target_psi_ = 0;
  current_target_vel_psi_ = 0;

  target_pitch_angle_ = 0;
  target_roll_angle_ = 0;


  stopNavigation();
  stopFlight();
  setNaviCommand( IDLE_COMMAND );


  //base navigation mode init
  flight_mode_ = NO_CONTROL_MODE;


  gain_tunning_mode_ = 0; //no tunning mode

}

Navigator::~Navigator()
{
  printf(" deleted navigator!\n");
  delete br_;
}

void Navigator::naviCallback(const aerial_robot_base::FlightNavConstPtr & msg)
{
<<<<<<< HEAD
=======
  //debug
  //ROS_WARN("navi cmd callback");

>>>>>>> dcba97bc
  //for x & y
  if(msg->command_mode == aerial_robot_base::FlightNav::VEL_FLIGHT_MODE_COMMAND)
    {
      setTargetVelX(msg->target_vel_x);
      setTargetVelY(msg->target_vel_y);
    }
  else if(msg->command_mode == aerial_robot_base::FlightNav::POS_FLIGHT_MODE_COMMAND)
    {
      setTargetPosX(msg->target_pos_x);
      setTargetPosY(msg->target_pos_y);
    }

  //for z
  if(msg->pos_z_navi_mode == aerial_robot_base::FlightNav::VEL_FLIGHT_MODE_COMMAND)
    {
      addTargetPosZ(msg->target_pos_diff_z);
    }
  else if(msg->pos_z_navi_mode == aerial_robot_base::FlightNav::POS_FLIGHT_MODE_COMMAND)
    {
      setTargetPosZ(msg->target_pos_z);
    }

  //for psi
  //not good, be careful
  if(msg->command_mode != aerial_robot_base::FlightNav::NO_NAVIGATION)
    {
      setTargetPsi(msg->target_psi);
    }
}


void Navigator::tfPublish()
{
  //TODO mutex
  tf::Transform map_to_target;
  tf::Quaternion tmp;
  
  map_to_target.setOrigin(tf::Vector3(current_target_pos_x_, current_target_pos_y_, current_target_pos_z_));
  tmp.setRPY(0.0, 0.0, current_target_psi_); 
  map_to_target.setRotation(tmp);
  ros::Time tm = ros::Time::now();
  br_->sendTransform(tf::StampedTransform(map_to_target, tm, map_frame_, target_frame_));

}

void Navigator::rosParamInit(ros::NodeHandle nh)
{
  std::string ns = nh.getNamespace();

  //*** teleop navigation

  if (!nh.getParam ("map_frame", map_frame_))
    map_frame_ = "unknown";
  printf("%s: map_frame_ is %s\n", ns.c_str(), map_frame_.c_str());

  if (!nh.getParam ("target_frame", target_frame_))
    target_frame_ = "unknown";
  printf("%s: target_frame_ is %s\n", ns.c_str(), target_frame_.c_str());

  if (!nh.getParam ("xy_control_mode", xy_control_mode_))
    xy_control_mode_ = 0;
  printf("%s: xy_control_mode_ is %d\n", ns.c_str(), xy_control_mode_);

  //hidden variable
  if (!nh.getParam ("xy_vel_mode_pos_ctrl_takeoff", xy_vel_mode_pos_ctrl_takeoff_))
    xy_vel_mode_pos_ctrl_takeoff_ = true;
  printf("%s: xy_vel_mode_pos_ctrl_takeoff is %s\n", ns.c_str(), xy_vel_mode_pos_ctrl_takeoff_ ? ("true") : ("false"));

}

<<<<<<< HEAD
=======

>>>>>>> dcba97bc
TeleopNavigator::TeleopNavigator(ros::NodeHandle nh, ros::NodeHandle nh_private,
                                 BasicEstimator* estimator, 
                                 FlightCtrlInput* flight_ctrl_input,
                                 int ctrl_loop_rate)
  :Navigator(nh, nh_private, estimator, flight_ctrl_input, ctrl_loop_rate)
{
  TeleopNavigator::rosParamInit(nhp_);


  //joystick init
  vel_control_flag_ = false;
  pos_control_flag_ = false;
  alt_control_flag_ = false;
  yaw_control_flag_ = false;

  arming_ack_sub_ = nh_.subscribe<std_msgs::Int8>("/arming_ack", 1, &TeleopNavigator::armingAckCallback, this, ros::TransportHints().tcpNoDelay());
  takeoff_sub_ = nh_.subscribe<std_msgs::Empty>("teleop_command/takeoff", 1, &TeleopNavigator::takeoffCallback, this, ros::TransportHints().tcpNoDelay());
  halt_sub_ = nh_.subscribe<std_msgs::Empty>("teleop_command/halt", 1, &TeleopNavigator::haltCallback, this, ros::TransportHints().tcpNoDelay());
  land_sub_ = nh_.subscribe<std_msgs::Empty>("teleop_command/land", 1, &TeleopNavigator::landCallback, this, ros::TransportHints().tcpNoDelay());
  start_sub_ = nh_.subscribe<std_msgs::Empty>("teleop_command/start", 1,&TeleopNavigator::startCallback, this, ros::TransportHints().tcpNoDelay());
  roll_sub_ = nh_.subscribe<std_msgs::Int8>("teleop_command/roll", 1, &TeleopNavigator::rollCallback, this, ros::TransportHints().tcpNoDelay());
  pitch_sub_ = nh_.subscribe<std_msgs::Int8>("teleop_command/pitch", 1, &TeleopNavigator::pitchCallback, this, ros::TransportHints().tcpNoDelay());
  yaw_sub_ = nh_.subscribe<std_msgs::Int8>("teleop_command/yaw", 1, &TeleopNavigator::yawCallback, this, ros::TransportHints().tcpNoDelay());
  throttle_sub_ = nh_.subscribe<std_msgs::Int8>("teleop_command/throttle", 1, &TeleopNavigator::throttleCallback, this, ros::TransportHints().tcpNoDelay());
  ctrl_mode_sub_ = nh_.subscribe<std_msgs::Int8>("teleop_command/ctrl_mode", 1, &TeleopNavigator::xyControlModeCallback, this, ros::TransportHints().tcpNoDelay());

  joy_stick_sub_ = nh_.subscribe<sensor_msgs::Joy>("joy_stick_command", 1, &TeleopNavigator::joyStickControl, this, ros::TransportHints().udp());

  if(flight_ctrl_input_->getMotorNumber() > 1)
    rc_cmd_pub_ = nh_.advertise<aerial_robot_msgs::FourAxisCommand>("/aerial_robot_control", 10); 
  else
    {
      rc_cmd_pub_ = nh_.advertise<aerial_robot_msgs::RcData>("/kduino/rc_cmd", 10);
      rc_cmd_pub2_ = nh_.advertise<aerial_robot_msgs::RcData2>("/aerial_robot_control", 10); 

    } 
 
  stop_teleop_sub_ = nh_.subscribe<std_msgs::UInt8>("stop_teleop", 1, &TeleopNavigator::stopTeleopCallback, this, ros::TransportHints().tcpNoDelay());
  teleop_flag_ = true;

  config_cmd_pub_ = nh_.advertise<std_msgs::UInt16>("/config_cmd", 10);

  //temporarily
  joints_ctrl_pub_= nh_.advertise<std_msgs::Int8>("/teleop_command/joints_ctrl", 2);


}

TeleopNavigator::~TeleopNavigator()
{
  printf(" deleted teleop navigator input!\n");
}

void TeleopNavigator::armingAckCallback(const std_msgs::Int8ConstPtr& ack_msg)
{
  if(ack_msg->data == 0)
    {//  arming off
      ROS_INFO("STOP RES From AERIAL ROBOT");
      stopNavigation(); 
      setNaviCommand(IDLE_COMMAND);
    }
 
  if(ack_msg->data == 1)
    {//  arming on
      ROS_INFO("START RES From AERIAL ROBOT");
      startNavigation(); 
      setNaviCommand(IDLE_COMMAND);
    }
}


void TeleopNavigator::takeoffCallback(const std_msgs::EmptyConstPtr & msg){
  if(getStartAble())  
    {
      if(xy_control_mode_ == VEL_WORLD_BASED_CONTROL_MODE) xy_control_mode_ = POS_WORLD_BASED_CONTROL_MODE;
      setNaviCommand(TAKEOFF_COMMAND);
      ROS_INFO("Takeoff command");
    }
  else  stopFlight();
}

void TeleopNavigator::startCallback(const std_msgs::EmptyConstPtr & msg)
<<<<<<< HEAD
  {//すべて軸に対して、初期化
    setNaviCommand(START_COMMAND);
    final_target_pos_x_ = getStatePosX();
    final_target_pos_y_ = getStatePosY();
    final_target_psi_   = getStatePsiBoard();
    final_target_pos_z_ = takeoff_height_;
    ROS_INFO("Start command");
  }

void TeleopNavigator::landCallback(const std_msgs::EmptyConstPtr & msg)
  {
    if(xy_control_mode_ == VEL_WORLD_BASED_CONTROL_MODE) 
      xy_control_mode_ = POS_WORLD_BASED_CONTROL_MODE;
    setNaviCommand(LAND_COMMAND);
    //更新
    final_target_pos_x_ = getStatePosX();
    final_target_pos_y_ = getStatePosY();
    final_target_psi_   = getStatePsiBoard();
    final_target_pos_z_ = 0;
    ROS_INFO("Land command");
  }

void TeleopNavigator::haltCallback(const std_msgs::EmptyConstPtr & msg)
  {
    if(xy_control_mode_ == VEL_WORLD_BASED_CONTROL_MODE) xy_control_mode_ = POS_WORLD_BASED_CONTROL_MODE;
    setNaviCommand(STOP_COMMAND);
    flight_mode_ = RESET_MODE;
    setTargetPosX(getStatePosX());
    setTargetPosY(getStatePosY());
    setTargetPsi(getStatePsiBoard());
    setTargetPosZ(0);

    estimator_->setSensorFusionFlag(false);
    estimator_->setLandingMode(false);
    estimator_->setLandedFlag(false);
=======
{//すべて軸に対して、初期化
  setNaviCommand(START_COMMAND);
  final_target_pos_x_ = estimator_->getStatePosX();
  final_target_pos_y_ = estimator_->getStatePosY();
  final_target_pos_z_ = takeoff_height_;  // 0.55m

  final_target_psi_ = estimator_->getStatePsiBoard();
  ROS_INFO("Start command");
}

void TeleopNavigator::landCallback(const std_msgs::EmptyConstPtr & msg)
{
  if(xy_control_mode_ == VEL_WORLD_BASED_CONTROL_MODE) xy_control_mode_ = POS_WORLD_BASED_CONTROL_MODE;
  setNaviCommand(LAND_COMMAND);
  //更新
  final_target_pos_x_ = estimator_->getStatePosX();
  final_target_pos_y_ = estimator_->getStatePosY();
  final_target_pos_z_ = 0; 
  final_target_psi_  = estimator_->getStatePsiBoard();
  ROS_INFO("Land command");
}

void TeleopNavigator::haltCallback(const std_msgs::EmptyConstPtr & msg)
{
  if(xy_control_mode_ == VEL_WORLD_BASED_CONTROL_MODE) xy_control_mode_ = POS_WORLD_BASED_CONTROL_MODE;
  setNaviCommand(STOP_COMMAND);
  flight_mode_ = RESET_MODE;

  setTargetPosX(estimator_->getStatePosX());
  setTargetPosY(estimator_->getStatePosY());
  setTargetPsi(estimator_->getStatePsiBoard());
>>>>>>> dcba97bc

  ROS_INFO("Halt command");
}

void TeleopNavigator::rollCallback(const std_msgs::Int8ConstPtr & msg)
{// + : right ; - : left
  if(getStartAble() && getFlightAble())
    {
      setNaviCommand(HOVER_COMMAND);
      if(msg->data == 1){
        ROS_INFO("RIGHT");
        if(navi_frame_ == MAP_FRAME)
          final_target_pos_y_ -= even_move_distance_; //0.2m on now state
        else if(navi_frame_ == BODY_FRAME)
          {
<<<<<<< HEAD
	    if(fabs(cos(getStatePsiBoard())) > 
	       fabs(sin(getStatePsiBoard())))
=======
	    if(fabs(cos(estimator_->getStatePsiBoard())) > 
	       fabs(sin(estimator_->getStatePsiBoard())))
>>>>>>> dcba97bc
	      {
		final_target_pos_y_-= left_right_distance_ *
		  (fabs(cos(getStatePsiBoard()))/cos(getStatePsiBoard()));
		final_target_pos_x_ = getStatePosX();
	      }
	    else if(fabs(cos(getStatePsiBoard())) <
		    fabs(sin(getStatePsiBoard())))
	      {
		final_target_pos_x_ += left_right_distance_ *
		  (fabs(sin(getStatePsiBoard()))/sin(getStatePsiBoard()));
		final_target_pos_y_= getStatePosY();
	      
	      }
          }
      }else{
        ROS_INFO("LEFT");
        if(navi_frame_ == MAP_FRAME)
          final_target_pos_y_+= even_move_distance_; //0.2m on now state
        else if(navi_frame_ == BODY_FRAME)
          {
<<<<<<< HEAD
            if(fabs(cos(getStatePsiBoard())) >
               fabs(sin(getStatePsiBoard())))
              {
                final_target_pos_y_+= left_right_distance_ * 
                  (fabs(cos(getStatePsiBoard())) / cos(getStatePsiBoard()));
                final_target_pos_x_= getStatePosX();
              }
            else if(fabs(cos(getStatePsiBoard())) <
                    fabs(sin(getStatePsiBoard())))
              {
                final_target_pos_x_-= left_right_distance_ * 
                  (fabs(sin(getStatePsiBoard())) / sin(getStatePsiBoard()));
                final_target_pos_y_= getStatePosY();
              }
	    }
	}
=======
            if(fabs(cos(estimator_->getStatePsiBoard())) >
               fabs(sin(estimator_->getStatePsiBoard())))
              {
                final_target_pos_y_+= left_right_distance_ * 
                  (fabs(cos(estimator_->getStatePsiBoard())) / cos(estimator_->getStatePsiBoard()));
                final_target_pos_x_= estimator_->getStatePosX();
              }
            else if(fabs(cos(estimator_->getStatePsiBoard())) <
                    fabs(sin(estimator_->getStatePsiBoard())))
              {
                final_target_pos_x_-= left_right_distance_ * 
                  (fabs(sin(estimator_->getStatePsiBoard())) / sin(estimator_->getStatePsiBoard()));
                final_target_pos_y_= estimator_->getStatePosY();
              }
          }
>>>>>>> dcba97bc
      }
    }
}

void TeleopNavigator::pitchCallback(const std_msgs::Int8ConstPtr & msg)
{// + : backward ; - : forward
  if(getStartAble() && getFlightAble())  
    {
      setNaviCommand(HOVER_COMMAND);
      if(msg->data == 1)
        {
	  ROS_INFO("FORWARD");
	  if(navi_frame_ == MAP_FRAME) final_target_pos_x_+= even_move_distance_; //0.2m
	  else if(navi_frame_ == BODY_FRAME)
<<<<<<< HEAD
	    {
	      if(fabs(cos(getStatePsiBoard())) >
		 fabs(sin(getStatePsiBoard()))){
=======
            {
	      if(fabs(cos(estimator_->getStatePsiBoard())) >
		 fabs(sin(estimator_->getStatePsiBoard()))){
>>>>>>> dcba97bc
		final_target_pos_x_ += forward_backward_distance_ * 
		  (fabs(cos(getStatePsiBoard())) / cos(getStatePsiBoard()));
		//final_target_pos_y_ = getStatePosy_();
	      }
	      else if(fabs(cos(getStatePsiBoard())) <
		      fabs(sin(getStatePsiBoard()))){
		//final_target_pos_x_= getStatePosX();
		final_target_pos_y_ += forward_backward_distance_ * 
		  (fabs(sin(getStatePsiBoard())) / sin(getStatePsiBoard()));
	      }
	    }
	}
      else
	{
	  ROS_INFO("BACKFORWARD");
	  if(navi_frame_ == MAP_FRAME) final_target_pos_x_-= even_move_distance_; //0.2m
	  else if(navi_frame_ == BODY_FRAME)
	    {
              //bad
	      final_target_pos_x_= getStatePosX();
	      final_target_pos_y_ = getStatePosY();
	    }
	}
    }
}


void TeleopNavigator::yawCallback(const std_msgs::Int8ConstPtr & msg)
{
  if(getStartAble() && getFlightAble())  
    { 
      setNaviCommand(HOVER_COMMAND);

      if(navi_frame_ == BODY_FRAME)
	{
	  final_target_pos_x_ = getStatePosX();
	  final_target_pos_y_ = getStatePosY();
	}


      if(msg->data == -1){
        final_target_psi_ = getStatePsiBoard() - M_PI/2.0; 
	ROS_INFO("CW");
      }else if(msg->data == 1){
        final_target_psi_ = getStatePsiBoard() + M_PI/2.0; 
	ROS_INFO("CCW");
      }

      if(msg->data == -2){
	//final_target_psi_ = getStatePsi() - 0.1; //5 degree 
        final_target_psi_ -= 0.1; //bad method
	ROS_INFO("delta:CW");
      }else if(msg->data == 2){
	//final_target_psi_ = getStatePsi() + 0.1;  //5 degree
        final_target_psi_ += 0.1; //bad method
	ROS_INFO("delta:CCW");
      }
      else
        {
          //nothing
        }
      //yaw_finalTargetの補正
      if(final_target_psi_ > M_PI) final_target_psi_ -= 2 * M_PI;
      else if(final_target_psi_ < -M_PI) final_target_psi_ += 2 *M_PI;
    }

}

void TeleopNavigator::throttleCallback(const std_msgs::Int8ConstPtr & msg)
{
  if(getStartAble() && getFlightAble())  
    { 
      setNaviCommand(HOVER_COMMAND);

      if(msg->data == 1){
	final_target_pos_z_ += up_down_distance_; 
	ROS_INFO("incremental UP");
      }else if (msg->data == -1){
	final_target_pos_z_ -= up_down_distance_; 
	ROS_INFO("incremental DOWN");
      }
    }
  //ROS_INFO("Thrust command");
}

void TeleopNavigator::xyControlModeCallback(const std_msgs::Int8ConstPtr & msg)
{
  if(getStartAble())
    {
      if(msg->data == 0)
        {
          xy_control_mode_ = POS_WORLD_BASED_CONTROL_MODE;
          ROS_INFO("x/y position control mode");
        }
      if(msg->data == 1)
        {
          xy_control_mode_ = VEL_LOCAL_BASED_CONTROL_MODE;
          ROS_INFO("x/y velocity control mode");
        }
    }
}

void TeleopNavigator::stopTeleopCallback(const std_msgs::UInt8ConstPtr & stop_msg)
{
  if(stop_msg->data == 1) 
    {
      ROS_WARN("stop teleop control");
      teleop_flag_ = false;
    }
  else if(stop_msg->data == 0) 
    {
      ROS_WARN("start teleop control");
      teleop_flag_ = true;
    }
}


void TeleopNavigator::joyStickControl(const sensor_msgs::JoyConstPtr & joy_msg)
{ //botton assignment: http://wiki.ros.org/ps3joy
  //temporary
  static bool joint_ctrl_flag   = false;


  if(gain_tunning_mode_ == ATTITUDE_GAIN_TUNNING_MODE)
    {
      static bool gain_tunning_flag_  = false;
      //ROS_INFO("ATTITUDE_GAIN_TUNNING_MODE");

      //start 
      if(joy_msg->buttons[3] == 1 && getNaviCommand() != START_COMMAND)
        {
          setNaviCommand(START_COMMAND);
          final_target_pos_z_ = takeoff_height_;  // 0.55m
          final_target_psi_  = getStatePsiBoard();
          ROS_INFO("Start command");
          return;
        }
      //halt
      if(joy_msg->buttons[0] == 1)
        {
          setNaviCommand(STOP_COMMAND);
          flight_mode_= RESET_MODE;
          setTargetPsi(getStatePsiBoard());

          estimator_->setSensorFusionFlag(false);
          estimator_->setLandingMode(false);
          estimator_->setLandedFlag(false);


          if(xy_control_mode_ == VEL_WORLD_BASED_CONTROL_MODE) xy_control_mode_ = POS_WORLD_BASED_CONTROL_MODE;
          ROS_INFO("Halt command");
          return;
        }
      //takeoff
      if(joy_msg->buttons[7] == 1 && joy_msg->buttons[13] == 1)
        {
          if(getStartAble())  
            {
              setNaviCommand(TAKEOFF_COMMAND);
              ROS_INFO("Takeoff command");
            }
          else  stopFlight();

          return;
        }
      //landing
      if(joy_msg->buttons[5] == 1 && joy_msg->buttons[15] == 1)
        {
          setNaviCommand(LAND_COMMAND);
          //更新
          final_target_pos_z_= 0; 
          final_target_psi_  = getStatePsiBoard();
          ROS_INFO("Land command");

          return;
        }

      //pitch && roll angle command
      if(joy_msg->buttons[1] == 0)
        {//no push the left joysitck
          target_pitch_angle_ = joy_msg->axes[1] * target_angle_rate_;
          target_roll_angle_ = - joy_msg->axes[0]  * target_angle_rate_;
        }
      if(joy_msg->buttons[1] == 1)
        {//push the left joysitck
          ROS_INFO("large angle");
          target_pitch_angle_
            = joy_msg->axes[1] * target_angle_rate_ * cmd_angle_lev2_gain_;
          target_roll_angle_
            = - joy_msg->axes[0] * target_angle_rate_ * cmd_angle_lev2_gain_;
        }

      //throttle, TODO: not good
      if(fabs(joy_msg->axes[3]) > 0.2)
        {
          if(joy_msg->buttons[2] == 0 && getNaviCommand() == HOVER_COMMAND)
            {//push the right joysitck
              alt_control_flag_ = true;
              if(joy_msg->axes[3] >= 0) 
                final_target_pos_z_+= target_alt_interval_;
              else 
                final_target_pos_z_-= target_alt_interval_;
              ROS_INFO("Thrust command");
            }
        }
      else
        {
          if(alt_control_flag_)
            {
              alt_control_flag_= false;
              final_target_pos_z_= getStatePosZ();
              ROS_INFO("Fixed Alt command, targetPosz_is %f",final_target_pos_z_);
            }
        }

      //yaw
      if(joy_msg->buttons[2] == 1 && getNaviCommand() == HOVER_COMMAND)
        {
          if(fabs(joy_msg->axes[2]) > 0.05)
            {
              final_target_psi_ = getStatePsiBoard() + joy_msg->axes[2] * target_yaw_rate_;
              ROS_INFO("yaw control");
            }
          else
            final_target_psi_ = getStatePsiBoard();
        }
    

      //gain tunning
      if(joy_msg->buttons[10] == 1 && !gain_tunning_flag_) //left up trigger
        {
          std_msgs::UInt16 att_p_gain_cmd;
          att_p_gain_cmd.data = 161;
          config_cmd_pub_.publish(att_p_gain_cmd); 
          gain_tunning_flag_ = true;
        }
      if(joy_msg->buttons[8] == 1 && !gain_tunning_flag_) //left down trigger
        {
          std_msgs::UInt16 att_p_gain_cmd;
          att_p_gain_cmd.data = 162;
          config_cmd_pub_.publish(att_p_gain_cmd); 
          gain_tunning_flag_ = true;
        }
      if(joy_msg->buttons[11] == 1 && !gain_tunning_flag_) //right up trigger
        {
          std_msgs::UInt16 att_p_gain_cmd;
          att_p_gain_cmd.data = 167;
          config_cmd_pub_.publish(att_p_gain_cmd); 
          att_p_gain_cmd.data = 163;
          config_cmd_pub_.publish(att_p_gain_cmd); 
          gain_tunning_flag_ = true;
        }
      if(joy_msg->buttons[9] == 1 && !gain_tunning_flag_) //right down trigger
        {
          std_msgs::UInt16 att_p_gain_cmd;
          att_p_gain_cmd.data = 168;
          config_cmd_pub_.publish(att_p_gain_cmd); 
          att_p_gain_cmd.data = 164;
          config_cmd_pub_.publish(att_p_gain_cmd); 
          gain_tunning_flag_ = true;
        }
      if(joy_msg->buttons[8] == 0 &&  joy_msg->buttons[9] == 0 &&
         joy_msg->buttons[10] == 0 &&joy_msg->buttons[11] == 0 && gain_tunning_flag_)
        gain_tunning_flag_  = false;

      /* turn to xy_control_mode_ = POS_WORLD_BASED_CONTROL_MODE */
      if(joy_msg->buttons[14] == 1) gain_tunning_mode_ = 0;

    }
  else if(xy_control_mode_ == POS_WORLD_BASED_CONTROL_MODE || xy_control_mode_ == VEL_WORLD_BASED_CONTROL_MODE)
    {
      //start 
      if(joy_msg->buttons[3] == 1 && getNaviCommand() != START_COMMAND)
        {
          setNaviCommand(START_COMMAND);
          final_target_pos_x_= getStatePosX();
          final_target_pos_y_= getStatePosY();
          final_target_pos_z_ = takeoff_height_;  // 0.55m
          final_target_psi_  = getStatePsiBoard();
          ROS_INFO("Start command");
          return;
        }
      //halt
      if(joy_msg->buttons[0] == 1)
        {
          setNaviCommand(STOP_COMMAND);
          flight_mode_= RESET_MODE;

          setTargetPosX(getStatePosX());
          setTargetPosY(getStatePosY());
          setTargetPsi(getStatePsiBoard());

          estimator_->setSensorFusionFlag(false);
          estimator_->setLandingMode(false);
          estimator_->setLandedFlag(false);

          if(xy_control_mode_ == VEL_WORLD_BASED_CONTROL_MODE) xy_control_mode_ = POS_WORLD_BASED_CONTROL_MODE;
          ROS_INFO("Halt command");
          return;
        }
      //takeoff
      if(joy_msg->buttons[7] == 1 && joy_msg->buttons[13] == 1)
        {

          if(getStartAble())  
            {
              if(xy_control_mode_ == VEL_WORLD_BASED_CONTROL_MODE) xy_control_mode_ = POS_WORLD_BASED_CONTROL_MODE;
              setNaviCommand(TAKEOFF_COMMAND);
              ROS_INFO("Takeoff command");
            }
          else  stopFlight();

          return;
        }
      //landing
      if(joy_msg->buttons[5] == 1 && joy_msg->buttons[15] == 1)
        {
          if(xy_control_mode_ == VEL_WORLD_BASED_CONTROL_MODE) xy_control_mode_ = POS_WORLD_BASED_CONTROL_MODE;

          setNaviCommand(LAND_COMMAND);
          //更新
          final_target_pos_x_= getStatePosX();
          final_target_pos_y_= getStatePosY();
          final_target_pos_z_= 0; 
          final_target_psi_  = getStatePsiBoard();
          ROS_INFO("Land command");

          return;
        }

      //change to vel control mode
      if(joy_msg->buttons[12] == 1 && !vel_control_flag_)
        {
          ROS_INFO("change to vel pos-based control");
          vel_control_flag_ = true;
          xy_control_mode_ = VEL_WORLD_BASED_CONTROL_MODE;
          final_target_vel_x_= 0; current_target_vel_x_= 0;
          final_target_vel_y_= 0; current_target_vel_y_= 0;
        }
      if(joy_msg->buttons[12] == 0 && vel_control_flag_)
        vel_control_flag_ = false;

      //change to pos control mode
      if(joy_msg->buttons[14] == 1 && !pos_control_flag_)
        {
          ROS_INFO("change to pos control");
          pos_control_flag_ = true;
          xy_control_mode_ = POS_WORLD_BASED_CONTROL_MODE;
          final_target_pos_x_= getStatePosX();
          final_target_pos_y_= getStatePosY();
        }
      if(joy_msg->buttons[14] == 0 && pos_control_flag_)
        pos_control_flag_ = false;

      if(teleop_flag_)
        {//x,y,z,yaw

          //pitch && roll vel command for vel_mode
          if(xy_control_mode_ == VEL_WORLD_BASED_CONTROL_MODE && getNaviCommand() == HOVER_COMMAND)
            {
<<<<<<< HEAD
              alt_control_flag_= false;
              final_target_pos_z_= getStatePosZ();
              ROS_INFO("Fixed Alt command, targetPosz_is %f",final_target_pos_z_);
=======
              if(joy_msg->buttons[1] == 0)
                {//no push the left joysitck
                  final_target_vel_x_= joy_msg->axes[1] * fabs(joy_msg->axes[1]) * target_vel_rate_;
                  final_target_vel_y_= joy_msg->axes[0] * fabs(joy_msg->axes[0]) * target_vel_rate_;
                }
              if(joy_msg->buttons[1] == 1)
                {//push the left joysitck
                  ROS_INFO("strong vel control");
                  final_target_vel_x_
                    = joy_msg->axes[1] * fabs(joy_msg->axes[1]) * target_vel_rate_ * cmd_vel_lev2_gain_;
                  final_target_vel_y_
                    = joy_msg->axes[0] * fabs(joy_msg->axes[0]) * target_vel_rate_ * cmd_vel_lev2_gain_;
                }
>>>>>>> dcba97bc
            }

<<<<<<< HEAD
#if 0 //no yaw 90 control
      //yaw
      if(!yaw_control_flag_)
        {
          if(joy_msg->buttons[10] == 1 && getNaviCommand() == HOVER_COMMAND)
            {//CCW
              ROS_INFO("CCW, change to pos control mode");
              yaw_control_flag_ = true;
              xy_control_mode_ = POS_WORLD_BASED_CONTROL_MODE;
              //final_target_psi_ += 3.1415/2.0; 
              final_target_psi_ = getStatePsiBoard() + M_PI/2.0; 
              if(final_target_psi_ > M_PI) final_target_psi_ -= 2 * M_PI;
              else if(final_target_psi_ < -M_PI) final_target_psi_ += 2 *M_PI;

              final_target_pos_x_= getStatePosX();
              final_target_pos_y_= getStatePosY();
            }
          if(joy_msg->buttons[11] == 1 && getNaviCommand() == HOVER_COMMAND)
            {//CW
              ROS_INFO("CW,, change to pos control mode");
              yaw_control_flag_ = true;
              xy_control_mode_ = POS_WORLD_BASED_CONTROL_MODE;

              final_target_psi_ = getStatePsiBoard() - 3.1415/2.0; 
              if(final_target_psi_ > M_PI) final_target_psi_ -= 2 * M_PI;
              else if(final_target_psi_ < -M_PI) final_target_psi_ += 2 *M_PI;

              final_target_pos_x_= getStatePosX();
              final_target_pos_y_= getStatePosY();
=======
          //throttle, TODO: not good
          if(fabs(joy_msg->axes[3]) > 0.2)
            {
              if(joy_msg->buttons[2] == 0 && getNaviCommand() == HOVER_COMMAND)
                {//push the right joysitck
                  alt_control_flag_ = true;
                  if(joy_msg->axes[3] >= 0) 
                    final_target_pos_z_+= target_alt_interval_;
                  else 
                    final_target_pos_z_-= target_alt_interval_;
                  ROS_INFO("Thrust command");
                }
            }
          else
            {
              if(alt_control_flag_)
                {
                  alt_control_flag_= false;
                  final_target_pos_z_= estimator_->getStatePosZ();
                  ROS_INFO("Fixed Alt command, targetPosz_is %f",final_target_pos_z_);
                }
>>>>>>> dcba97bc
            }

          if(joy_msg->buttons[2] == 1 && getNaviCommand() == HOVER_COMMAND)
            {
<<<<<<< HEAD
              final_target_psi_ = getStatePsiBoard() + joy_msg->axes[2] * target_yaw_rate_;
              ROS_INFO("yaw control");
            }
          else
            final_target_psi_ = getStatePsiBoard();
=======
              if(fabs(joy_msg->axes[2]) > 0.05)
                {
                  final_target_psi_ = estimator_->getStatePsiBoard() + joy_msg->axes[2] * target_yaw_rate_;
                  ROS_INFO("yaw control");
                }
              else
                final_target_psi_ = estimator_->getStatePsiBoard();
            }
>>>>>>> dcba97bc
        }

       if(joy_msg->buttons[6]==1) 
         {
           gain_tunning_mode_ = ATTITUDE_GAIN_TUNNING_MODE;
           ROS_INFO("turn to gain tunning mode");
         }
    }
  else if(xy_control_mode_ == VEL_LOCAL_BASED_CONTROL_MODE || xy_control_mode_ == POS_LOCAL_BASED_CONTROL_MODE)
    {
      //start 
      if(joy_msg->buttons[3] == 1 && getNaviCommand() != START_COMMAND)
        {
          setNaviCommand(START_COMMAND);
          final_target_pos_x_= getStatePosX();
          final_target_pos_y_= getStatePosY();
          final_target_pos_z_= takeoff_height_;  // 0.55m
          final_target_psi_  = getStatePsiBoard();
          ROS_INFO("Start command");
          return;
        }
      //halt
      if(joy_msg->buttons[0] == 1)
        {
          setNaviCommand(STOP_COMMAND);
          flight_mode_= RESET_MODE;

          setTargetPosX(getStatePosX());
          setTargetPosY(getStatePosY());
          setTargetPsi(getStatePsiBoard());

          estimator_->setSensorFusionFlag(false);
          estimator_->setLandingMode(false);
          estimator_->setLandedFlag(false);

          ROS_INFO("Halt command");
          return;
        }
      //takeoff
      if(joy_msg->buttons[7] == 1 && joy_msg->buttons[13] == 1)
        {
          if(getStartAble())  
            {
              setNaviCommand(TAKEOFF_COMMAND);
              ROS_INFO("Takeoff command");
            }
          else  stopFlight();

          return;
        }
      //landing
      if(joy_msg->buttons[5] == 1 && joy_msg->buttons[15] == 1)
        {
          xy_control_mode_ = VEL_LOCAL_BASED_CONTROL_MODE;
          setNaviCommand(LAND_COMMAND);
          //更新
          final_target_pos_x_= getStatePosX();
          final_target_pos_y_= getStatePosY();
          final_target_pos_z_= 0; 
          final_target_psi_  = getStatePsiBoard();
          ROS_INFO("Land command");

          return;
        }

      if(getStartAble() && getFlightAble() && getNaviCommand() != LAND_COMMAND 
         && teleop_flag_)  
        {//start &  takeoff & !land
          setNaviCommand(HOVER_COMMAND);

          //pitch
          final_target_vel_x_= joy_msg->axes[1] * fabs(joy_msg->axes[1]) * target_vel_rate_;
          //roll
          final_target_vel_y_= joy_msg->axes[0] * fabs(joy_msg->axes[0]) * target_vel_rate_;
          //throttle
          if(fabs(joy_msg->axes[3]) > 0.2)
            {
              alt_control_flag_ = true;
              if(joy_msg->axes[3] >= 0) 
                final_target_pos_z_+= target_alt_interval_;
              else 
                final_target_pos_z_-= target_alt_interval_;

              ROS_INFO("Thrust command");
            }
          else
            {
              if(alt_control_flag_)
                {
                  alt_control_flag_= false;
                  final_target_pos_z_= getStatePosZ();
                  ROS_INFO("Fixed Alt command, targetPosz_is %f",final_target_pos_z_);
                }
            }
          if(final_target_pos_z_< 0.35) final_target_pos_z_= 0.35; // shuisei 
          if(final_target_pos_z_> 3) final_target_pos_z_= 3;
          //yaw 1
          final_target_psi_ = joy_msg->axes[2] * target_yaw_rate_;
          //yaw 2
          if(joy_msg->buttons[10] == 1)
            {
              ROS_INFO("CCW");
              final_target_psi_ = target_yaw_rate_;
            }
          if(joy_msg->buttons[11] == 1)
            {
              ROS_INFO("CW");
              final_target_psi_ = - target_yaw_rate_;
            }

        }
    }

  if(!joint_ctrl_flag)
    {//joints angle ctrl
      if(joy_msg->buttons[8] == 1)
        {
          std_msgs::Int8 joints_ctrl_cmd;
          joints_ctrl_cmd.data = 7;
          joints_ctrl_pub_.publish(joints_ctrl_cmd);
          joint_ctrl_flag = true;
          ROS_INFO("to ku model");
        }
      if(joy_msg->buttons[10] == 1)
        {
          std_msgs::Int8 joints_ctrl_cmd;
          joints_ctrl_cmd.data = 8;
          joints_ctrl_pub_.publish(joints_ctrl_cmd);
          joint_ctrl_flag = true;
          ROS_INFO("to normal model");
        }
    }
  if(joy_msg->buttons[8] == 0 && joy_msg->buttons[10] == 0 && joint_ctrl_flag)
    joint_ctrl_flag = false;
}


void TeleopNavigator::targetValueCorrection()
{

  //no keystone correction
  current_target_pos_x_  = final_target_pos_x_;
  current_target_pos_y_= final_target_pos_y_;
  current_target_pos_z_  = final_target_pos_z_;
  current_target_vel_z_  = final_target_vel_z_;
  current_target_theta_ = final_target_theta_;
  current_target_vel_theta_ = final_target_vel_theta_;

  current_target_phy_ = final_target_phy_;
  current_target_vel_phy_ = final_target_vel_phy_;
  current_target_psi_ = final_target_psi_;
  current_target_vel_psi_ = final_target_vel_psi_;

#if 1 //keystone
  // for pitch and roll velocity control
  //pitch
  if(final_target_vel_x_ - current_target_vel_x_ > target_pitch_roll_interval_)
    current_target_vel_x_ += target_pitch_roll_interval_;
  else if (final_target_vel_x_ - current_target_vel_x_ < - target_pitch_roll_interval_)
    current_target_vel_x_ -= target_pitch_roll_interval_;
  else
    current_target_vel_x_ = final_target_vel_x_;
  //roll
  if(final_target_vel_y_ - current_target_vel_y_ > target_pitch_roll_interval_)
    current_target_vel_y_ += target_pitch_roll_interval_;
  else if (final_target_vel_y_ - current_target_vel_y_ < - target_pitch_roll_interval_)
    current_target_vel_y_ -= target_pitch_roll_interval_;
  else
    current_target_vel_y_ = final_target_vel_y_;
#else
  current_target_vel_x_ = final_target_vel_x_;
  current_target_vel_y_ = final_target_vel_y_;
#endif 

}


void TeleopNavigator::sendRcCmd()
{
  if(getNaviCommand() == START_COMMAND)
    { 
      ROS_INFO("START_COMMAND");
      std_msgs::UInt16 start_cmd;
      start_cmd.data = ARM_ON_CMD;
      config_cmd_pub_.publish(start_cmd); 
    }
  else if(getNaviCommand() == STOP_COMMAND)
    { 
      std_msgs::UInt16 stop_cmd;
      stop_cmd.data = ARM_OFF_CMD;
      config_cmd_pub_.publish(stop_cmd);
    }
  else if(getNaviCommand() == TAKEOFF_COMMAND ||
          getNaviCommand() == LAND_COMMAND ||
          getNaviCommand() == HOVER_COMMAND)
    {
      if(flight_ctrl_input_->getMotorNumber() > 1)
        {
          aerial_robot_msgs::FourAxisCommand four_axis_command_data;
          four_axis_command_data.angles[0]  =  flight_ctrl_input_->getRollValue();
          four_axis_command_data.angles[1] =  flight_ctrl_input_->getPitchValue();
          for(int i =0; i < flight_ctrl_input_->getMotorNumber(); i++)
            {
              four_axis_command_data.yaw_pi_term[i]   =  (flight_ctrl_input_->getYawValue())[i];
              four_axis_command_data.throttle_pid_term[i] = (flight_ctrl_input_->getThrottleValue())[i] ;
            }
          rc_cmd_pub_.publish(four_axis_command_data);
        }
      else
        {
          aerial_robot_msgs::RcData rc_data;
          rc_data.roll  =  flight_ctrl_input_->getRollValue();
          rc_data.pitch =  flight_ctrl_input_->getPitchValue();
          rc_data.yaw   =  (flight_ctrl_input_->getYawValue())[0];
          rc_data.throttle = (flight_ctrl_input_->getThrottleValue())[0];
          rc_cmd_pub_.publish(rc_data);


          aerial_robot_msgs::RcData2 rc_data2;
          rc_data2.roll  =  flight_ctrl_input_->getRollValue();
          rc_data2.pitch =  flight_ctrl_input_->getPitchValue();
          rc_data2.yaw   =  (flight_ctrl_input_->getYawValue())[0];
          rc_data2.throttle = (flight_ctrl_input_->getThrottleValue())[0];
          rc_cmd_pub2_.publish(rc_data2);

        }
    }
  else
    {
      //ROS_ERROR("ERROR PISITION COMMAND, CAN NOT BE SEND TO Quadcopter");
    }
}

void TeleopNavigator::teleopNavigation()
{
  static int convergence_cnt = 0; 
  static int clock_cnt = 0; //mainly for velocity control takeoff

  //keystron correction / target value process
  targetValueCorrection();

  if(getNaviCommand() == START_COMMAND)
    { //takeoff phase
      flight_mode_= NO_CONTROL_MODE;
      estimator_->setSensorFusionFlag(true);
    }
  else if(getNaviCommand() == TAKEOFF_COMMAND)
    { //Take OFF Phase

      flight_mode_= TAKEOFF_MODE;

      //TODO convergenceFunction();
      if(xy_control_mode_ == POS_WORLD_BASED_CONTROL_MODE)
        {
          if (fabs(getTargetPosZ() - getStatePosZ()) < POS_Z_THRE &&
              fabs(getTargetPosX() - getStatePosX()) < POS_X_THRE &&
              fabs(getTargetPosY() - getStatePosY()) < POS_Y_THRE)
            convergence_cnt++;
        }
      else if(xy_control_mode_ == VEL_LOCAL_BASED_CONTROL_MODE)
        {
          //TODO => check same as pos_world_based_control_mode
<<<<<<< HEAD
          if (fabs(getTargetPosZ() - getStatePosZ()) < POS_Z_THRE)
              convergence_cnt++;
=======
          if (fabs(getTargetPosZ() - estimator_->getStatePosZ()) < POS_Z_THRE)
            convergence_cnt++;
>>>>>>> dcba97bc
        }

      if (convergence_cnt > ctrl_loop_rate_) 
	{ //*** 安定収束した 20 ~ 40
          if(xy_control_mode_ == POS_WORLD_BASED_CONTROL_MODE)
            {
              convergence_cnt = 0;
              setNaviCommand(HOVER_COMMAND); 
              startFlight();
              ROS_WARN(" x/y pos stable hovering POS_WORLD_BASED_CONTROL_MODE");
            }
          else if(xy_control_mode_ == VEL_LOCAL_BASED_CONTROL_MODE)
            {
              if(xy_vel_mode_pos_ctrl_takeoff_)
                {
                  clock_cnt++;
                  ROS_WARN(" stable, clock_cnt: %d ", clock_cnt);
                  if(clock_cnt > (ctrl_loop_rate_ * TAKEOFF_COUNT))
                    {
                      clock_cnt = 0;
                      convergence_cnt = 0;
                      setNaviCommand(HOVER_COMMAND); 
                      startFlight();
                      ROS_WARN(" x/y pos stable hovering VEL_LOCAL_BASED_CONTROL_MODE");
                    }
                }
              else
                {
                  convergence_cnt = 0;
                  setNaviCommand(HOVER_COMMAND); 
                  startFlight();
                  ROS_WARN(" no x/y pos stable hovering ");
                }
            }
        }
    }
  else if(getNaviCommand() == LAND_COMMAND)
    {
      //ROS_WARN(" land command");

      //for estimator landing mode
      estimator_->setLandingMode(true);

      if (!getFlightAble()  && getStartAble()) 
	{
          ROS_ERROR(" land land mode mode");
	  setNaviCommand(STOP_COMMAND);
	  flight_mode_= RESET_MODE;

          setTargetPosX(getStatePosX());
          setTargetPosY(getStatePosY());
          setTargetPsi(getStatePsiBoard());

          estimator_->setSensorFusionFlag(false);
          estimator_->setLandingMode(false);
          estimator_->setLandedFlag(false);

          if(xy_control_mode_ == VEL_WORLD_BASED_CONTROL_MODE) xy_control_mode_ = POS_WORLD_BASED_CONTROL_MODE;
	}

      else if (getFlightAble()  && getStartAble())
	{
	  flight_mode_= LAND_MODE; //--> for control

<<<<<<< HEAD
              if (fabs(getTargetPosZ() - getStatePosZ()) < POS_Z_THRE)
                convergence_cnt++;
              if (convergence_cnt > ctrl_loop_rate_) 
                { 
                  convergence_cnt = 0;
                  stopFlight();
                }
=======
          if (fabs(getTargetPosZ() - estimator_->getStatePosZ()) < POS_Z_THRE)
            convergence_cnt++;
          if (convergence_cnt > ctrl_loop_rate_) 
            { 
              convergence_cnt = 0;
              stopFlight();
            }
>>>>>>> dcba97bc
	} 
      else if (!getStartAble())
	{
	  flight_mode_= NO_CONTROL_MODE;
	  setNaviCommand(IDLE_COMMAND);

	}
    }
  else if(getNaviCommand() == HOVER_COMMAND)
    {
      flight_mode_= FLIGHT_MODE;
    }
  else if(getNaviCommand() == IDLE_COMMAND)
    {
      flight_mode_= NO_CONTROL_MODE;
    }
  else if(getNaviCommand() == STOP_COMMAND)
    {
      estimator_->setSensorFusionFlag(false);
      estimator_->setLandingMode(false);
      estimator_->setLandedFlag(false);

      if(flight_mode_ != RESET_MODE)
        flight_mode_= NO_CONTROL_MODE;
    }
  else
    {
      flight_mode_= NO_CONTROL_MODE;
      ROS_WARN("ERROR COMMAND, CAN NOT BE SEND TO AERIAL ROBOT");
    }
}


void TeleopNavigator::rosParamInit(ros::NodeHandle nh)
{
  std::string ns = nh.getNamespace();

  if (!nh.getParam ("state_mode", state_mode_))
    state_mode_ = EGOMOTION_ESTIMATE;
  printf("%s: state_mode_ is %d\n", ns.c_str(), state_mode_);

  //*** teleop navigation
  if (!nh.getParam ("takeoff_height", takeoff_height_))
    takeoff_height_ = 0;
  printf("%s: takeoff_height_ is %.3f\n", ns.c_str(), takeoff_height_);

  if (!nh.getParam ("even_move_distance", even_move_distance_))
    even_move_distance_ = 0;
  printf("%s: even_move_distance_ is %.3f\n", ns.c_str(), even_move_distance_);

  if (!nh.getParam ("up_down_distance", up_down_distance_))
    up_down_distance_ = 0;
  printf("%s: up_down_distance_ is %.3f\n", ns.c_str(), up_down_distance_);

  if (!nh.getParam ("forward_backward_distance", forward_backward_distance_))
    forward_backward_distance_ = 0;
  printf("%s: forward_backward_distance_ is %.3f\n", ns.c_str(), forward_backward_distance_);

  if (!nh.getParam ("left_right_distance", left_right_distance_))
    left_right_distance_ = 0;
  printf("%s: left_right_distance_ is %.3f\n", ns.c_str(), left_right_distance_);

  if (!nh.getParam ("target_vel_rate", target_vel_rate_))
    target_vel_rate_ = 0;
  printf("%s: target_vel_rate_ is %.3f\n", ns.c_str(), target_vel_rate_);

  if (!nh.getParam ("target_pitch_roll_interval", target_pitch_roll_interval_))
    target_pitch_roll_interval_ = 0;
  printf("%s: target_pitch_roll_interval_ is %.3f\n", ns.c_str(), target_pitch_roll_interval_);

  if (!nh.getParam ("target_alt_interval", target_alt_interval_))
    target_alt_interval_ = 0;
  printf("%s: target_alt_interval_ is %.3f\n", ns.c_str(), target_alt_interval_);

  if (!nh.getParam ("target_yaw_rate", target_yaw_rate_))
    target_yaw_rate_ = 0;
  printf("%s: target_yaw_rate_ is %.3f\n", ns.c_str(), target_yaw_rate_);

  if (!nh.getParam ("navi_frame_int", navi_frame_int_))
    navi_frame_int_ = 0;
  printf("%s: navi_frame_int_ is %d\n", ns.c_str(), navi_frame_int_);
  navi_frame_ = navi_frame_int_;

  //hidden variable
  if (!nh.getParam ("cmd_vel_lev2_gain", cmd_vel_lev2_gain_))
    cmd_vel_lev2_gain_ = 1.0;
  printf("%s: cmd_vel_lev2_gain_ is %.3f\n", ns.c_str(), cmd_vel_lev2_gain_);

  if (!nh.getParam ("gain_tunning_mode", gain_tunning_mode_))
    gain_tunning_mode_ = 0;
  printf("%s: gain_tunning_mode_ is %d\n", ns.c_str(), gain_tunning_mode_);
  if (!nh.getParam ("target_angle_rate", target_angle_rate_))
    target_angle_rate_ = 1.0;
  printf("%s: target_angle_rate_ is %f\n", ns.c_str(), target_angle_rate_);
  if (!nh.getParam ("cmd_angle_lev2_gain", cmd_angle_lev2_gain_))
    cmd_angle_lev2_gain_ = 1.0;
  printf("%s: cmd_angle_lev2_gain_ is %f\n", ns.c_str(), cmd_angle_lev2_gain_);

}<|MERGE_RESOLUTION|>--- conflicted
+++ resolved
@@ -8,8 +8,6 @@
 */
 
 #include "aerial_robot_base/flight_navigation.h"
-
-
 
 Navigator::Navigator(ros::NodeHandle nh, ros::NodeHandle nh_private, 
                      BasicEstimator* estimator, FlightCtrlInput* flight_ctrl_input,
@@ -79,12 +77,9 @@
 
 void Navigator::naviCallback(const aerial_robot_base::FlightNavConstPtr & msg)
 {
-<<<<<<< HEAD
-=======
   //debug
   //ROS_WARN("navi cmd callback");
 
->>>>>>> dcba97bc
   //for x & y
   if(msg->command_mode == aerial_robot_base::FlightNav::VEL_FLIGHT_MODE_COMMAND)
     {
@@ -106,6 +101,10 @@
     {
       setTargetPosZ(msg->target_pos_z);
     }
+  // else if(msg->pos_z_navi_mode == aerial_robot_base::FlightNav::NO_NAVIGATION)
+  //   {
+  //     setTargetPosZ(estimator_->getStatePosZ());
+  //   }
 
   //for psi
   //not good, be careful
@@ -155,10 +154,7 @@
 
 }
 
-<<<<<<< HEAD
-=======
-
->>>>>>> dcba97bc
+
 TeleopNavigator::TeleopNavigator(ros::NodeHandle nh, ros::NodeHandle nh_private,
                                  BasicEstimator* estimator, 
                                  FlightCtrlInput* flight_ctrl_input,
@@ -241,43 +237,6 @@
 }
 
 void TeleopNavigator::startCallback(const std_msgs::EmptyConstPtr & msg)
-<<<<<<< HEAD
-  {//すべて軸に対して、初期化
-    setNaviCommand(START_COMMAND);
-    final_target_pos_x_ = getStatePosX();
-    final_target_pos_y_ = getStatePosY();
-    final_target_psi_   = getStatePsiBoard();
-    final_target_pos_z_ = takeoff_height_;
-    ROS_INFO("Start command");
-  }
-
-void TeleopNavigator::landCallback(const std_msgs::EmptyConstPtr & msg)
-  {
-    if(xy_control_mode_ == VEL_WORLD_BASED_CONTROL_MODE) 
-      xy_control_mode_ = POS_WORLD_BASED_CONTROL_MODE;
-    setNaviCommand(LAND_COMMAND);
-    //更新
-    final_target_pos_x_ = getStatePosX();
-    final_target_pos_y_ = getStatePosY();
-    final_target_psi_   = getStatePsiBoard();
-    final_target_pos_z_ = 0;
-    ROS_INFO("Land command");
-  }
-
-void TeleopNavigator::haltCallback(const std_msgs::EmptyConstPtr & msg)
-  {
-    if(xy_control_mode_ == VEL_WORLD_BASED_CONTROL_MODE) xy_control_mode_ = POS_WORLD_BASED_CONTROL_MODE;
-    setNaviCommand(STOP_COMMAND);
-    flight_mode_ = RESET_MODE;
-    setTargetPosX(getStatePosX());
-    setTargetPosY(getStatePosY());
-    setTargetPsi(getStatePsiBoard());
-    setTargetPosZ(0);
-
-    estimator_->setSensorFusionFlag(false);
-    estimator_->setLandingMode(false);
-    estimator_->setLandedFlag(false);
-=======
 {//すべて軸に対して、初期化
   setNaviCommand(START_COMMAND);
   final_target_pos_x_ = estimator_->getStatePosX();
@@ -309,7 +268,6 @@
   setTargetPosX(estimator_->getStatePosX());
   setTargetPosY(estimator_->getStatePosY());
   setTargetPsi(estimator_->getStatePsiBoard());
->>>>>>> dcba97bc
 
   ROS_INFO("Halt command");
 }
@@ -325,24 +283,19 @@
           final_target_pos_y_ -= even_move_distance_; //0.2m on now state
         else if(navi_frame_ == BODY_FRAME)
           {
-<<<<<<< HEAD
-	    if(fabs(cos(getStatePsiBoard())) > 
-	       fabs(sin(getStatePsiBoard())))
-=======
 	    if(fabs(cos(estimator_->getStatePsiBoard())) > 
 	       fabs(sin(estimator_->getStatePsiBoard())))
->>>>>>> dcba97bc
 	      {
 		final_target_pos_y_-= left_right_distance_ *
-		  (fabs(cos(getStatePsiBoard()))/cos(getStatePsiBoard()));
-		final_target_pos_x_ = getStatePosX();
+		  (fabs(cos(estimator_->getStatePsiBoard()))/cos(estimator_->getStatePsiBoard()));
+		final_target_pos_x_ = estimator_->getStatePosX();
 	      }
-	    else if(fabs(cos(getStatePsiBoard())) <
-		    fabs(sin(getStatePsiBoard())))
+	    else if(fabs(cos(estimator_->getStatePsiBoard())) <
+		    fabs(sin(estimator_->getStatePsiBoard())))
 	      {
 		final_target_pos_x_ += left_right_distance_ *
-		  (fabs(sin(getStatePsiBoard()))/sin(getStatePsiBoard()));
-		final_target_pos_y_= getStatePosY();
+		  (fabs(sin(estimator_->getStatePsiBoard()))/sin(estimator_->getStatePsiBoard()));
+		final_target_pos_y_= estimator_->getStatePosY();
 	      
 	      }
           }
@@ -352,24 +305,6 @@
           final_target_pos_y_+= even_move_distance_; //0.2m on now state
         else if(navi_frame_ == BODY_FRAME)
           {
-<<<<<<< HEAD
-            if(fabs(cos(getStatePsiBoard())) >
-               fabs(sin(getStatePsiBoard())))
-              {
-                final_target_pos_y_+= left_right_distance_ * 
-                  (fabs(cos(getStatePsiBoard())) / cos(getStatePsiBoard()));
-                final_target_pos_x_= getStatePosX();
-              }
-            else if(fabs(cos(getStatePsiBoard())) <
-                    fabs(sin(getStatePsiBoard())))
-              {
-                final_target_pos_x_-= left_right_distance_ * 
-                  (fabs(sin(getStatePsiBoard())) / sin(getStatePsiBoard()));
-                final_target_pos_y_= getStatePosY();
-              }
-	    }
-	}
-=======
             if(fabs(cos(estimator_->getStatePsiBoard())) >
                fabs(sin(estimator_->getStatePsiBoard())))
               {
@@ -385,7 +320,6 @@
                 final_target_pos_y_= estimator_->getStatePosY();
               }
           }
->>>>>>> dcba97bc
       }
     }
 }
@@ -400,24 +334,18 @@
 	  ROS_INFO("FORWARD");
 	  if(navi_frame_ == MAP_FRAME) final_target_pos_x_+= even_move_distance_; //0.2m
 	  else if(navi_frame_ == BODY_FRAME)
-<<<<<<< HEAD
-	    {
-	      if(fabs(cos(getStatePsiBoard())) >
-		 fabs(sin(getStatePsiBoard()))){
-=======
             {
 	      if(fabs(cos(estimator_->getStatePsiBoard())) >
 		 fabs(sin(estimator_->getStatePsiBoard()))){
->>>>>>> dcba97bc
 		final_target_pos_x_ += forward_backward_distance_ * 
-		  (fabs(cos(getStatePsiBoard())) / cos(getStatePsiBoard()));
-		//final_target_pos_y_ = getStatePosy_();
+		  (fabs(cos(estimator_->getStatePsiBoard())) / cos(estimator_->getStatePsiBoard()));
+		//final_target_pos_y_ = estimator_->getStatePosy_();
 	      }
-	      else if(fabs(cos(getStatePsiBoard())) <
-		      fabs(sin(getStatePsiBoard()))){
-		//final_target_pos_x_= getStatePosX();
+	      else if(fabs(cos(estimator_->getStatePsiBoard())) <
+		      fabs(sin(estimator_->getStatePsiBoard()))){
+		//final_target_pos_x_= estimator_->getStatePosX();
 		final_target_pos_y_ += forward_backward_distance_ * 
-		  (fabs(sin(getStatePsiBoard())) / sin(getStatePsiBoard()));
+		  (fabs(sin(estimator_->getStatePsiBoard())) / sin(estimator_->getStatePsiBoard()));
 	      }
 	    }
 	}
@@ -428,8 +356,8 @@
 	  else if(navi_frame_ == BODY_FRAME)
 	    {
               //bad
-	      final_target_pos_x_= getStatePosX();
-	      final_target_pos_y_ = getStatePosY();
+	      final_target_pos_x_= estimator_->getStatePosX();
+	      final_target_pos_y_ = estimator_->getStatePosY();
 	    }
 	}
     }
@@ -444,25 +372,25 @@
 
       if(navi_frame_ == BODY_FRAME)
 	{
-	  final_target_pos_x_ = getStatePosX();
-	  final_target_pos_y_ = getStatePosY();
+	  final_target_pos_x_ = estimator_->getStatePosX();
+	  final_target_pos_y_ = estimator_->getStatePosY();
 	}
 
 
       if(msg->data == -1){
-        final_target_psi_ = getStatePsiBoard() - M_PI/2.0; 
+        final_target_psi_ = estimator_->getStatePsiBoard() - M_PI/2.0; 
 	ROS_INFO("CW");
       }else if(msg->data == 1){
-        final_target_psi_ = getStatePsiBoard() + M_PI/2.0; 
+        final_target_psi_ = estimator_->getStatePsiBoard() + M_PI/2.0; 
 	ROS_INFO("CCW");
       }
 
       if(msg->data == -2){
-	//final_target_psi_ = getStatePsi() - 0.1; //5 degree 
+	//final_target_psi_ = estimator_->getStatePsi() - 0.1; //5 degree 
         final_target_psi_ -= 0.1; //bad method
 	ROS_INFO("delta:CW");
       }else if(msg->data == 2){
-	//final_target_psi_ = getStatePsi() + 0.1;  //5 degree
+	//final_target_psi_ = estimator_->getStatePsi() + 0.1;  //5 degree
         final_target_psi_ += 0.1; //bad method
 	ROS_INFO("delta:CCW");
       }
@@ -542,7 +470,7 @@
         {
           setNaviCommand(START_COMMAND);
           final_target_pos_z_ = takeoff_height_;  // 0.55m
-          final_target_psi_  = getStatePsiBoard();
+          final_target_psi_  = estimator_->getStatePsiBoard();
           ROS_INFO("Start command");
           return;
         }
@@ -551,12 +479,7 @@
         {
           setNaviCommand(STOP_COMMAND);
           flight_mode_= RESET_MODE;
-          setTargetPsi(getStatePsiBoard());
-
-          estimator_->setSensorFusionFlag(false);
-          estimator_->setLandingMode(false);
-          estimator_->setLandedFlag(false);
-
+          setTargetPsi(estimator_->getStatePsiBoard());
 
           if(xy_control_mode_ == VEL_WORLD_BASED_CONTROL_MODE) xy_control_mode_ = POS_WORLD_BASED_CONTROL_MODE;
           ROS_INFO("Halt command");
@@ -580,7 +503,7 @@
           setNaviCommand(LAND_COMMAND);
           //更新
           final_target_pos_z_= 0; 
-          final_target_psi_  = getStatePsiBoard();
+          final_target_psi_  = estimator_->getStatePsiBoard();
           ROS_INFO("Land command");
 
           return;
@@ -619,7 +542,7 @@
           if(alt_control_flag_)
             {
               alt_control_flag_= false;
-              final_target_pos_z_= getStatePosZ();
+              final_target_pos_z_= estimator_->getStatePosZ();
               ROS_INFO("Fixed Alt command, targetPosz_is %f",final_target_pos_z_);
             }
         }
@@ -629,11 +552,11 @@
         {
           if(fabs(joy_msg->axes[2]) > 0.05)
             {
-              final_target_psi_ = getStatePsiBoard() + joy_msg->axes[2] * target_yaw_rate_;
+              final_target_psi_ = estimator_->getStatePsiBoard() + joy_msg->axes[2] * target_yaw_rate_;
               ROS_INFO("yaw control");
             }
           else
-            final_target_psi_ = getStatePsiBoard();
+            final_target_psi_ = estimator_->getStatePsiBoard();
         }
     
 
@@ -684,10 +607,10 @@
       if(joy_msg->buttons[3] == 1 && getNaviCommand() != START_COMMAND)
         {
           setNaviCommand(START_COMMAND);
-          final_target_pos_x_= getStatePosX();
-          final_target_pos_y_= getStatePosY();
+          final_target_pos_x_= estimator_->getStatePosX();
+          final_target_pos_y_= estimator_->getStatePosY();
           final_target_pos_z_ = takeoff_height_;  // 0.55m
-          final_target_psi_  = getStatePsiBoard();
+          final_target_psi_  = estimator_->getStatePsiBoard();
           ROS_INFO("Start command");
           return;
         }
@@ -697,13 +620,10 @@
           setNaviCommand(STOP_COMMAND);
           flight_mode_= RESET_MODE;
 
-          setTargetPosX(getStatePosX());
-          setTargetPosY(getStatePosY());
-          setTargetPsi(getStatePsiBoard());
-
-          estimator_->setSensorFusionFlag(false);
-          estimator_->setLandingMode(false);
-          estimator_->setLandedFlag(false);
+          setTargetPosX(estimator_->getStatePosX());
+          setTargetPosY(estimator_->getStatePosY());
+          setTargetPsi(estimator_->getStatePsiBoard());
+
 
           if(xy_control_mode_ == VEL_WORLD_BASED_CONTROL_MODE) xy_control_mode_ = POS_WORLD_BASED_CONTROL_MODE;
           ROS_INFO("Halt command");
@@ -730,10 +650,10 @@
 
           setNaviCommand(LAND_COMMAND);
           //更新
-          final_target_pos_x_= getStatePosX();
-          final_target_pos_y_= getStatePosY();
+          final_target_pos_x_= estimator_->getStatePosX();
+          final_target_pos_y_= estimator_->getStatePosY();
           final_target_pos_z_= 0; 
-          final_target_psi_  = getStatePsiBoard();
+          final_target_psi_  = estimator_->getStatePsiBoard();
           ROS_INFO("Land command");
 
           return;
@@ -757,8 +677,8 @@
           ROS_INFO("change to pos control");
           pos_control_flag_ = true;
           xy_control_mode_ = POS_WORLD_BASED_CONTROL_MODE;
-          final_target_pos_x_= getStatePosX();
-          final_target_pos_y_= getStatePosY();
+          final_target_pos_x_= estimator_->getStatePosX();
+          final_target_pos_y_= estimator_->getStatePosY();
         }
       if(joy_msg->buttons[14] == 0 && pos_control_flag_)
         pos_control_flag_ = false;
@@ -769,11 +689,6 @@
           //pitch && roll vel command for vel_mode
           if(xy_control_mode_ == VEL_WORLD_BASED_CONTROL_MODE && getNaviCommand() == HOVER_COMMAND)
             {
-<<<<<<< HEAD
-              alt_control_flag_= false;
-              final_target_pos_z_= getStatePosZ();
-              ROS_INFO("Fixed Alt command, targetPosz_is %f",final_target_pos_z_);
-=======
               if(joy_msg->buttons[1] == 0)
                 {//no push the left joysitck
                   final_target_vel_x_= joy_msg->axes[1] * fabs(joy_msg->axes[1]) * target_vel_rate_;
@@ -787,40 +702,8 @@
                   final_target_vel_y_
                     = joy_msg->axes[0] * fabs(joy_msg->axes[0]) * target_vel_rate_ * cmd_vel_lev2_gain_;
                 }
->>>>>>> dcba97bc
-            }
-
-<<<<<<< HEAD
-#if 0 //no yaw 90 control
-      //yaw
-      if(!yaw_control_flag_)
-        {
-          if(joy_msg->buttons[10] == 1 && getNaviCommand() == HOVER_COMMAND)
-            {//CCW
-              ROS_INFO("CCW, change to pos control mode");
-              yaw_control_flag_ = true;
-              xy_control_mode_ = POS_WORLD_BASED_CONTROL_MODE;
-              //final_target_psi_ += 3.1415/2.0; 
-              final_target_psi_ = getStatePsiBoard() + M_PI/2.0; 
-              if(final_target_psi_ > M_PI) final_target_psi_ -= 2 * M_PI;
-              else if(final_target_psi_ < -M_PI) final_target_psi_ += 2 *M_PI;
-
-              final_target_pos_x_= getStatePosX();
-              final_target_pos_y_= getStatePosY();
-            }
-          if(joy_msg->buttons[11] == 1 && getNaviCommand() == HOVER_COMMAND)
-            {//CW
-              ROS_INFO("CW,, change to pos control mode");
-              yaw_control_flag_ = true;
-              xy_control_mode_ = POS_WORLD_BASED_CONTROL_MODE;
-
-              final_target_psi_ = getStatePsiBoard() - 3.1415/2.0; 
-              if(final_target_psi_ > M_PI) final_target_psi_ -= 2 * M_PI;
-              else if(final_target_psi_ < -M_PI) final_target_psi_ += 2 *M_PI;
-
-              final_target_pos_x_= getStatePosX();
-              final_target_pos_y_= getStatePosY();
-=======
+            }
+
           //throttle, TODO: not good
           if(fabs(joy_msg->axes[3]) > 0.2)
             {
@@ -842,18 +725,10 @@
                   final_target_pos_z_= estimator_->getStatePosZ();
                   ROS_INFO("Fixed Alt command, targetPosz_is %f",final_target_pos_z_);
                 }
->>>>>>> dcba97bc
             }
 
           if(joy_msg->buttons[2] == 1 && getNaviCommand() == HOVER_COMMAND)
             {
-<<<<<<< HEAD
-              final_target_psi_ = getStatePsiBoard() + joy_msg->axes[2] * target_yaw_rate_;
-              ROS_INFO("yaw control");
-            }
-          else
-            final_target_psi_ = getStatePsiBoard();
-=======
               if(fabs(joy_msg->axes[2]) > 0.05)
                 {
                   final_target_psi_ = estimator_->getStatePsiBoard() + joy_msg->axes[2] * target_yaw_rate_;
@@ -862,7 +737,6 @@
               else
                 final_target_psi_ = estimator_->getStatePsiBoard();
             }
->>>>>>> dcba97bc
         }
 
        if(joy_msg->buttons[6]==1) 
@@ -877,10 +751,10 @@
       if(joy_msg->buttons[3] == 1 && getNaviCommand() != START_COMMAND)
         {
           setNaviCommand(START_COMMAND);
-          final_target_pos_x_= getStatePosX();
-          final_target_pos_y_= getStatePosY();
+          final_target_pos_x_= estimator_->getStatePosX();
+          final_target_pos_y_= estimator_->getStatePosY();
           final_target_pos_z_= takeoff_height_;  // 0.55m
-          final_target_psi_  = getStatePsiBoard();
+          final_target_psi_  = estimator_->getStatePsiBoard();
           ROS_INFO("Start command");
           return;
         }
@@ -890,13 +764,9 @@
           setNaviCommand(STOP_COMMAND);
           flight_mode_= RESET_MODE;
 
-          setTargetPosX(getStatePosX());
-          setTargetPosY(getStatePosY());
-          setTargetPsi(getStatePsiBoard());
-
-          estimator_->setSensorFusionFlag(false);
-          estimator_->setLandingMode(false);
-          estimator_->setLandedFlag(false);
+          setTargetPosX(estimator_->getStatePosX());
+          setTargetPosY(estimator_->getStatePosY());
+          setTargetPsi(estimator_->getStatePsiBoard());
 
           ROS_INFO("Halt command");
           return;
@@ -919,10 +789,10 @@
           xy_control_mode_ = VEL_LOCAL_BASED_CONTROL_MODE;
           setNaviCommand(LAND_COMMAND);
           //更新
-          final_target_pos_x_= getStatePosX();
-          final_target_pos_y_= getStatePosY();
+          final_target_pos_x_= estimator_->getStatePosX();
+          final_target_pos_y_= estimator_->getStatePosY();
           final_target_pos_z_= 0; 
-          final_target_psi_  = getStatePsiBoard();
+          final_target_psi_  = estimator_->getStatePsiBoard();
           ROS_INFO("Land command");
 
           return;
@@ -953,7 +823,7 @@
               if(alt_control_flag_)
                 {
                   alt_control_flag_= false;
-                  final_target_pos_z_= getStatePosZ();
+                  final_target_pos_z_= estimator_->getStatePosZ();
                   ROS_INFO("Fixed Alt command, targetPosz_is %f",final_target_pos_z_);
                 }
             }
@@ -1107,7 +977,9 @@
   if(getNaviCommand() == START_COMMAND)
     { //takeoff phase
       flight_mode_= NO_CONTROL_MODE;
-      estimator_->setSensorFusionFlag(true);
+
+      //state correct flag(Kalman Filter, especially for px4flow
+      estimator_->setStateCorrectFlag(true);
     }
   else if(getNaviCommand() == TAKEOFF_COMMAND)
     { //Take OFF Phase
@@ -1117,21 +989,16 @@
       //TODO convergenceFunction();
       if(xy_control_mode_ == POS_WORLD_BASED_CONTROL_MODE)
         {
-          if (fabs(getTargetPosZ() - getStatePosZ()) < POS_Z_THRE &&
-              fabs(getTargetPosX() - getStatePosX()) < POS_X_THRE &&
-              fabs(getTargetPosY() - getStatePosY()) < POS_Y_THRE)
+          if (fabs(getTargetPosZ() - estimator_->getStatePosZ()) < POS_Z_THRE &&
+              fabs(getTargetPosX() - estimator_->getStatePosX()) < POS_X_THRE &&
+              fabs(getTargetPosY() - estimator_->getStatePosY()) < POS_Y_THRE)
             convergence_cnt++;
         }
       else if(xy_control_mode_ == VEL_LOCAL_BASED_CONTROL_MODE)
         {
           //TODO => check same as pos_world_based_control_mode
-<<<<<<< HEAD
-          if (fabs(getTargetPosZ() - getStatePosZ()) < POS_Z_THRE)
-              convergence_cnt++;
-=======
           if (fabs(getTargetPosZ() - estimator_->getStatePosZ()) < POS_Z_THRE)
             convergence_cnt++;
->>>>>>> dcba97bc
         }
 
       if (convergence_cnt > ctrl_loop_rate_) 
@@ -1170,10 +1037,10 @@
     }
   else if(getNaviCommand() == LAND_COMMAND)
     {
-      //ROS_WARN(" land command");
-
-      //for estimator landing mode
-      estimator_->setLandingMode(true);
+      ROS_WARN(" land command");
+
+      //state correct flag(Kalman Filter, especially for px4flow
+      estimator_->setStateCorrectFlag(false);
 
       if (!getFlightAble()  && getStartAble()) 
 	{
@@ -1181,13 +1048,10 @@
 	  setNaviCommand(STOP_COMMAND);
 	  flight_mode_= RESET_MODE;
 
-          setTargetPosX(getStatePosX());
-          setTargetPosY(getStatePosY());
-          setTargetPsi(getStatePsiBoard());
-
-          estimator_->setSensorFusionFlag(false);
-          estimator_->setLandingMode(false);
-          estimator_->setLandedFlag(false);
+          setTargetPosX(estimator_->getStatePosX());
+          setTargetPosY(estimator_->getStatePosY());
+          setTargetPsi(estimator_->getStatePsiBoard());
+
 
           if(xy_control_mode_ == VEL_WORLD_BASED_CONTROL_MODE) xy_control_mode_ = POS_WORLD_BASED_CONTROL_MODE;
 	}
@@ -1196,15 +1060,6 @@
 	{
 	  flight_mode_= LAND_MODE; //--> for control
 
-<<<<<<< HEAD
-              if (fabs(getTargetPosZ() - getStatePosZ()) < POS_Z_THRE)
-                convergence_cnt++;
-              if (convergence_cnt > ctrl_loop_rate_) 
-                { 
-                  convergence_cnt = 0;
-                  stopFlight();
-                }
-=======
           if (fabs(getTargetPosZ() - estimator_->getStatePosZ()) < POS_Z_THRE)
             convergence_cnt++;
           if (convergence_cnt > ctrl_loop_rate_) 
@@ -1212,7 +1067,6 @@
               convergence_cnt = 0;
               stopFlight();
             }
->>>>>>> dcba97bc
 	} 
       else if (!getStartAble())
 	{
@@ -1231,9 +1085,8 @@
     }
   else if(getNaviCommand() == STOP_COMMAND)
     {
-      estimator_->setSensorFusionFlag(false);
-      estimator_->setLandingMode(false);
-      estimator_->setLandedFlag(false);
+      //state correct flag(Kalman Filter, especially for px4flow
+      estimator_->setStateCorrectFlag(false);
 
       if(flight_mode_ != RESET_MODE)
         flight_mode_= NO_CONTROL_MODE;
@@ -1249,10 +1102,6 @@
 void TeleopNavigator::rosParamInit(ros::NodeHandle nh)
 {
   std::string ns = nh.getNamespace();
-
-  if (!nh.getParam ("state_mode", state_mode_))
-    state_mode_ = EGOMOTION_ESTIMATE;
-  printf("%s: state_mode_ is %d\n", ns.c_str(), state_mode_);
 
   //*** teleop navigation
   if (!nh.getParam ("takeoff_height", takeoff_height_))
