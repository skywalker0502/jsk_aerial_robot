/*
******************************************************************************
* File Name          : config.h
* Description        : Basic configuration for this board(c.f. GPIO Macro, Enable flag for different processes
******************************************************************************
*/
#ifndef __CONFIG_H
#define __CONFIG_H

#if defined (STM32F756xx) || defined (STM32F746xx) || defined (STM32F745xx) || defined (STM32F765xx) || \
    defined (STM32F767xx) || defined (STM32F769xx) || defined (STM32F777xx) || defined (STM32F779xx) || \
    defined (STM32F722xx) || defined (STM32F723xx) || defined (STM32F732xx) || defined (STM32F733xx) || \
    defined (STM32F730xx) || defined (STM32F750xx)
#include "stm32f7xx_hal.h"
#define STM32F7
#endif

#if defined (STM32H743xx) || defined (STM32H753xx)  || defined (STM32H750xx) || defined (STM32H742xx) || \
    defined (STM32H745xx) || defined (STM32H755xx)  || defined (STM32H747xx) || defined (STM32H757xx) || \
    defined (STM32H7A3xx) || defined (STM32H7A3xxQ) || defined (STM32H7B3xx) || defined (STM32H7B3xxQ) || defined (STM32H7B0xx)  || defined (STM32H7B0xxQ) || \
    defined (STM32H735xx) || defined (STM32H733xx)  || defined (STM32H730xx) || defined (STM32H730xxQ)  || defined (STM32H725xx) || defined (STM32H723xx)
#include "stm32h7xx_hal.h"
#define STM32H7
#endif

// define function
#define GPIO_H(port, pin) HAL_GPIO_WritePin(port, pin, GPIO_PIN_SET)
#define GPIO_L(port, pin) HAL_GPIO_WritePin(port, pin, GPIO_PIN_RESET)

//0. Comm Type
#define NERVE_COMM 1

//2. Enable Flags
//* Please set/reset follwing flags according to your utility.

//2.1 Sensors
//2.1.1 IMU Sensor
#define IMU_FLAG 1
//2.1.2 Barometer Sensor
#define BARO_FLAG 1
//2.1.3 GPS Sensor
#define GPS_FLAG 0
<<<<<<< HEAD
=======
//2.1.3 Direct Servo Control
#define SERVO_FLAG 1
>>>>>>> ae4e197a


//2.2 State Estimate
//2.2.1 Attitude Estimate
#define ATTITUDE_ESTIMATE_FLAG 1
//* Do not change following code!!!
///////////////////////////////////
#if !IMU_FLAG
#undef ATTITUDE_ESTIMATE_FLAG
#define  ATTITUDE_ESTIMATE_FLAG 0
#endif
///////////////////////////////////

//2.2.2 Height Estimate
#define HEIGHT_ESTIMATE_FLAG 1
//* Do not change following code!!!
///////////////////////////////////
#if !IMU_FLAG || !BARO_FLAG || !ATTITUDE_ESTIMATE_FLAG
#undef HEIGHT_ESTIMATE_FLAG
#define HEIGHT_ESTIMATE_FLAG 0
#endif
///////////////////////////////////

//2.2.3 Pos Estimate
#define POS_ESTIMATE_FLAG 1
//* Do not change following code!!!
///////////////////////////////////
#if !IMU_FLAG || !GPS_FLAG || !ATTITUDE_ESTIMATE_FLAG
#undef POS_ESTIMATE_FLAG
#define POS_ESTIMATE_FLAG 0
#endif
///////////////////////////////////

//2.3 Flight Control
#define FLIGHT_CONTROL_FLAG 1
//* Do not change following code!!!
///////////////////////////////////
#if !ATTITUDE_ESTIMATE_FLAG
#undef FLIGHT_CONTROL_FLAG
#define FLIGHT_CONTROL_FLAG 0
#endif
///////////////////////////////////



#endif //__CONFIG_H
<|MERGE_RESOLUTION|>--- conflicted
+++ resolved
@@ -1,93 +1,90 @@
-/*
-******************************************************************************
-* File Name          : config.h
-* Description        : Basic configuration for this board(c.f. GPIO Macro, Enable flag for different processes
-******************************************************************************
-*/
-#ifndef __CONFIG_H
-#define __CONFIG_H
-
-#if defined (STM32F756xx) || defined (STM32F746xx) || defined (STM32F745xx) || defined (STM32F765xx) || \
-    defined (STM32F767xx) || defined (STM32F769xx) || defined (STM32F777xx) || defined (STM32F779xx) || \
-    defined (STM32F722xx) || defined (STM32F723xx) || defined (STM32F732xx) || defined (STM32F733xx) || \
-    defined (STM32F730xx) || defined (STM32F750xx)
-#include "stm32f7xx_hal.h"
-#define STM32F7
-#endif
-
-#if defined (STM32H743xx) || defined (STM32H753xx)  || defined (STM32H750xx) || defined (STM32H742xx) || \
-    defined (STM32H745xx) || defined (STM32H755xx)  || defined (STM32H747xx) || defined (STM32H757xx) || \
-    defined (STM32H7A3xx) || defined (STM32H7A3xxQ) || defined (STM32H7B3xx) || defined (STM32H7B3xxQ) || defined (STM32H7B0xx)  || defined (STM32H7B0xxQ) || \
-    defined (STM32H735xx) || defined (STM32H733xx)  || defined (STM32H730xx) || defined (STM32H730xxQ)  || defined (STM32H725xx) || defined (STM32H723xx)
-#include "stm32h7xx_hal.h"
-#define STM32H7
-#endif
-
-// define function
-#define GPIO_H(port, pin) HAL_GPIO_WritePin(port, pin, GPIO_PIN_SET)
-#define GPIO_L(port, pin) HAL_GPIO_WritePin(port, pin, GPIO_PIN_RESET)
-
-//0. Comm Type
-#define NERVE_COMM 1
-
-//2. Enable Flags
-//* Please set/reset follwing flags according to your utility.
-
-//2.1 Sensors
-//2.1.1 IMU Sensor
-#define IMU_FLAG 1
-//2.1.2 Barometer Sensor
-#define BARO_FLAG 1
-//2.1.3 GPS Sensor
-#define GPS_FLAG 0
-<<<<<<< HEAD
-=======
-//2.1.3 Direct Servo Control
-#define SERVO_FLAG 1
->>>>>>> ae4e197a
-
-
-//2.2 State Estimate
-//2.2.1 Attitude Estimate
-#define ATTITUDE_ESTIMATE_FLAG 1
-//* Do not change following code!!!
-///////////////////////////////////
-#if !IMU_FLAG
-#undef ATTITUDE_ESTIMATE_FLAG
-#define  ATTITUDE_ESTIMATE_FLAG 0
-#endif
-///////////////////////////////////
-
-//2.2.2 Height Estimate
-#define HEIGHT_ESTIMATE_FLAG 1
-//* Do not change following code!!!
-///////////////////////////////////
-#if !IMU_FLAG || !BARO_FLAG || !ATTITUDE_ESTIMATE_FLAG
-#undef HEIGHT_ESTIMATE_FLAG
-#define HEIGHT_ESTIMATE_FLAG 0
-#endif
-///////////////////////////////////
-
-//2.2.3 Pos Estimate
-#define POS_ESTIMATE_FLAG 1
-//* Do not change following code!!!
-///////////////////////////////////
-#if !IMU_FLAG || !GPS_FLAG || !ATTITUDE_ESTIMATE_FLAG
-#undef POS_ESTIMATE_FLAG
-#define POS_ESTIMATE_FLAG 0
-#endif
-///////////////////////////////////
-
-//2.3 Flight Control
-#define FLIGHT_CONTROL_FLAG 1
-//* Do not change following code!!!
-///////////////////////////////////
-#if !ATTITUDE_ESTIMATE_FLAG
-#undef FLIGHT_CONTROL_FLAG
-#define FLIGHT_CONTROL_FLAG 0
-#endif
-///////////////////////////////////
-
-
-
-#endif //__CONFIG_H
+/*
+******************************************************************************
+* File Name          : config.h
+* Description        : Basic configuration for this board(c.f. GPIO Macro, Enable flag for different processes
+******************************************************************************
+*/
+#ifndef __CONFIG_H
+#define __CONFIG_H
+
+#if defined (STM32F756xx) || defined (STM32F746xx) || defined (STM32F745xx) || defined (STM32F765xx) || \
+    defined (STM32F767xx) || defined (STM32F769xx) || defined (STM32F777xx) || defined (STM32F779xx) || \
+    defined (STM32F722xx) || defined (STM32F723xx) || defined (STM32F732xx) || defined (STM32F733xx) || \
+    defined (STM32F730xx) || defined (STM32F750xx)
+#include "stm32f7xx_hal.h"
+#define STM32F7
+#endif
+
+#if defined (STM32H743xx) || defined (STM32H753xx)  || defined (STM32H750xx) || defined (STM32H742xx) || \
+    defined (STM32H745xx) || defined (STM32H755xx)  || defined (STM32H747xx) || defined (STM32H757xx) || \
+    defined (STM32H7A3xx) || defined (STM32H7A3xxQ) || defined (STM32H7B3xx) || defined (STM32H7B3xxQ) || defined (STM32H7B0xx)  || defined (STM32H7B0xxQ) || \
+    defined (STM32H735xx) || defined (STM32H733xx)  || defined (STM32H730xx) || defined (STM32H730xxQ)  || defined (STM32H725xx) || defined (STM32H723xx)
+#include "stm32h7xx_hal.h"
+#define STM32H7
+#endif
+
+// define function
+#define GPIO_H(port, pin) HAL_GPIO_WritePin(port, pin, GPIO_PIN_SET)
+#define GPIO_L(port, pin) HAL_GPIO_WritePin(port, pin, GPIO_PIN_RESET)
+
+//0. Comm Type
+#define NERVE_COMM 1
+
+//2. Enable Flags
+//* Please set/reset follwing flags according to your utility.
+
+//2.1 Sensors
+//2.1.1 IMU Sensor
+#define IMU_FLAG 1
+//2.1.2 Barometer Sensor
+#define BARO_FLAG 1
+//2.1.3 GPS Sensor
+#define GPS_FLAG 0
+//2.1.3 Direct Servo Control
+#define SERVO_FLAG 1
+
+
+//2.2 State Estimate
+//2.2.1 Attitude Estimate
+#define ATTITUDE_ESTIMATE_FLAG 1
+//* Do not change following code!!!
+///////////////////////////////////
+#if !IMU_FLAG
+#undef ATTITUDE_ESTIMATE_FLAG
+#define  ATTITUDE_ESTIMATE_FLAG 0
+#endif
+///////////////////////////////////
+
+//2.2.2 Height Estimate
+#define HEIGHT_ESTIMATE_FLAG 1
+//* Do not change following code!!!
+///////////////////////////////////
+#if !IMU_FLAG || !BARO_FLAG || !ATTITUDE_ESTIMATE_FLAG
+#undef HEIGHT_ESTIMATE_FLAG
+#define HEIGHT_ESTIMATE_FLAG 0
+#endif
+///////////////////////////////////
+
+//2.2.3 Pos Estimate
+#define POS_ESTIMATE_FLAG 1
+//* Do not change following code!!!
+///////////////////////////////////
+#if !IMU_FLAG || !GPS_FLAG || !ATTITUDE_ESTIMATE_FLAG
+#undef POS_ESTIMATE_FLAG
+#define POS_ESTIMATE_FLAG 0
+#endif
+///////////////////////////////////
+
+//2.3 Flight Control
+#define FLIGHT_CONTROL_FLAG 1
+//* Do not change following code!!!
+///////////////////////////////////
+#if !ATTITUDE_ESTIMATE_FLAG
+#undef FLIGHT_CONTROL_FLAG
+#define FLIGHT_CONTROL_FLAG 0
+#endif
+///////////////////////////////////
+
+
+
+#endif //__CONFIG_H