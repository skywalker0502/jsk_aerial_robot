/*
******************************************************************************
* File Name          : attitude_control.h
* Description        : attitude control interface
******************************************************************************
*/

#ifndef __cplusplus
#error "Please define __cplusplus, because this is a c++ based file "
#endif

#ifndef __ATTITUDE_CONTROL_H
#define __ATTITUDE_CONTROL_H

#ifndef SIMULATION
#include "config.h"
#include <ros.h>
#include <sensor_msgs/JointState.h>
#else
#include <ros/ros.h>
#endif

#include <math/AP_Math.h>
#include <vector>

#ifndef SIMULATION
/* state estimate  */
#if NERVE_COMM
#include <Spine/spine.h>
#endif
/* battery status */
#include "battery_status/battery_status.h"
/* RTOS */
#include "cmsis_os.h"
<<<<<<< HEAD
/* gimbal servo*/
#include <kondo_servo/kondo_servo.h> //TODO: support kondo servo
#include <servo/servo.h>
=======
/* dshot esc */
#include "dshot_esc/dshot.h"
>>>>>>> 5dabc7e9
#endif

#include "state_estimate/state_estimate.h"

#include <std_msgs/UInt8.h>
#include <std_msgs/Float32.h>
#include <std_msgs/Float32MultiArray.h>
#include <std_srvs/SetBool.h>
#include <spinal/Pwms.h>
#include <spinal/PwmTest.h>
#include <spinal/FourAxisCommand.h>
#include <spinal/RollPitchYawTerms.h>
#include <spinal/PwmInfo.h>
#include <spinal/UavInfo.h>
#include <spinal/PMatrixPseudoInverseWithInertia.h>
#include <spinal/TorqueAllocationMatrixInv.h>

#define IDLE_DUTY 0.5f
#define FORCE_LANDING_INTEGRAL 0.0025f // 500Hz * 0.0025 = 1.25 N / sec

#define MAX_MOTOR_NUMBER 10

/* fail safe */
#define FLIGHT_COMMAND_TIMEOUT 500 //500ms
#define MAX_TILT_ANGLE 1.0f // rad

#define CONTROL_TERM_PUB_INTERVAL 100
#define CONTROL_FEEDBACK_STATE_PUB_INTERVAL 25
#define PWM_PUB_INTERVAL 100 //100ms

#define MOTOR_TEST 0

enum AXIS {
  X = 0,
  Y = 1,
  Z = 2,
};

class AttitudeController
{
public:
  AttitudeController();
  ~AttitudeController(){}

#ifdef SIMULATION
  void init(ros::NodeHandle* nh, StateEstimate* estimator);
#else
<<<<<<< HEAD
  void init(TIM_HandleTypeDef* htim1, TIM_HandleTypeDef* htim2, StateEstimate* estimator, DirectServo* servo, BatteryStatus* bat, ros::NodeHandle* nh, osMutexId* mutex = NULL);
=======
  void init(TIM_HandleTypeDef* htim1, TIM_HandleTypeDef* htim2, StateEstimate* estimator,
            DShot* dshot, BatteryStatus* bat, ros::NodeHandle* nh, osMutexId* mutex = NULL);
>>>>>>> 5dabc7e9
#endif

  void baseInit(); // common part in both pc and board
  void update();

  void setStartControlFlag(bool start_control_flag);
  void setUavModel(int8_t uav_model);
  inline uint16_t getMotorNumber(){return motor_number_;}

  void setMotorNumber(uint16_t motor_number);
  void setGimbalDof(uint8_t gimbal_dof){gimbal_dof_ = gimbal_dof; }
  void setRotorCoef(uint8_t rotor_coef){rotor_coef_ = rotor_coef; }
  uint16_t getGimbalDof(){return gimbal_dof_; }
  void setPwmTestMode(bool pwm_test_flag){pwm_test_flag_ = pwm_test_flag; }
  bool getIntegrateFlag(){return integrate_flag_; }
  void setIntegrateFlag(bool integrate_flag){integrate_flag_ = integrate_flag; }
  bool getForceLandingFlag() {return force_landing_flag_;}

  void setForceLandingFlag(bool force_landing_flag) { force_landing_flag_ = force_landing_flag; }
  float getPwm(uint8_t index) {return target_pwm_[index];}
  float getForce(uint8_t index) {return target_thrust_[index];}

  bool activated();

private:

#ifndef SIMULATION
  TIM_HandleTypeDef* pwm_htim1_;
  TIM_HandleTypeDef* pwm_htim2_;
#endif

  ros::NodeHandle* nh_;

  ros::Publisher pwms_pub_;
  ros::Publisher control_term_pub_;
  ros::Publisher control_feedback_state_pub_;
  spinal::Pwms pwms_msg_;
  spinal::RollPitchYawTerms control_term_msg_;
  spinal::RollPitchYawTerm control_feedback_state_msg_;

#ifdef SIMULATION
  ros::Subscriber four_axis_cmd_sub_;
  ros::Subscriber pwm_info_sub_;
  ros::Subscriber rpy_gain_sub_;
  ros::Subscriber pwm_test_sub_;
  ros::Subscriber p_matrix_pseudo_inverse_inertia_sub_;
  ros::Subscriber torque_allocation_matrix_inv_sub_;
  ros::Subscriber sim_vol_sub_;
  ros::Publisher anti_gyro_pub_;
  ros::Publisher gimbal_control_pub_;
  ros::ServiceServer att_control_srv_;

  bool setAttitudeControlCallback(std_srvs::SetBool::Request& req, std_srvs::SetBool::Response& res) { att_control_flag_ = req.data; return true;}
  void setSimVolCallback(const std_msgs::Float32 vol_msg) { sim_voltage_ = vol_msg.data; }
  float sim_voltage_;

#else
  ros::Subscriber<spinal::FourAxisCommand, AttitudeController> four_axis_cmd_sub_;
  ros::Subscriber<spinal::PwmInfo, AttitudeController> pwm_info_sub_;
  ros::Subscriber<spinal::RollPitchYawTerms, AttitudeController> rpy_gain_sub_;
  ros::Subscriber<spinal::PwmTest, AttitudeController> pwm_test_sub_;
  ros::Subscriber<spinal::PMatrixPseudoInverseWithInertia, AttitudeController> p_matrix_pseudo_inverse_inertia_sub_;
  ros::Subscriber<spinal::TorqueAllocationMatrixInv, AttitudeController> torque_allocation_matrix_inv_sub_;
  ros::ServiceServer<std_srvs::SetBool::Request, std_srvs::SetBool::Response, AttitudeController> att_control_srv_;

  ros::Publisher esc_telem_pub_;
  spinal::ESCTelemetryArray esc_telem_msg_;

  void setAttitudeControlCallback(const std_srvs::SetBool::Request& req, std_srvs::SetBool::Response& res)
  {
    att_control_flag_ = req.data;
  }

  BatteryStatus* bat_;
  osMutexId* mutex_;
<<<<<<< HEAD
  KondoServo* kondo_servo_; // TODO
  DirectServo* servo_;

=======
  DShot* dshot_;
>>>>>>> 5dabc7e9
#endif

  StateEstimate* estimator_;
  int8_t uav_model_;
  uint16_t motor_number_;
  uint8_t gimbal_dof_;
  uint8_t rotor_coef_;
  bool start_control_flag_;
  bool pwm_test_flag_;
  bool integrate_flag_;
  bool force_landing_flag_;
  bool att_control_flag_;


  float target_angle_[3];
  float error_angle_i_[3];
  float error_angle_i_limit_[3];

  float torque_p_gain_[3];
  float torque_i_gain_[3];
  float torque_d_gain_[3];
  float thrust_p_gain_[MAX_MOTOR_NUMBER][3];
  float thrust_i_gain_[MAX_MOTOR_NUMBER][3];
  float thrust_d_gain_[MAX_MOTOR_NUMBER][3];
  float torque_allocation_matrix_inv_[MAX_MOTOR_NUMBER][3];
  float base_thrust_term_[MAX_MOTOR_NUMBER]; //[N]
  float roll_pitch_term_[MAX_MOTOR_NUMBER]; //[N]
  float yaw_term_[MAX_MOTOR_NUMBER]; //[N]
  float extra_yaw_pi_term_[MAX_MOTOR_NUMBER]; //[N]
  int max_yaw_term_index_;

  // Gyro Moment Compensation
  float p_matrix_pseudo_inverse_[MAX_MOTOR_NUMBER][4];
  ap::Matrix3f inertia_;

  // Failsafe
  bool failsafe_;
  uint32_t flight_command_last_stamp_;

  // Thrust PWM Conversion
  float target_thrust_[MAX_MOTOR_NUMBER];
  float target_pwm_[MAX_MOTOR_NUMBER];
  float target_gimbal_angles_[MAX_MOTOR_NUMBER];
  float min_duty_;
  float max_duty_;
  float min_thrust_; // max thrust is variant according to the voltage
  float force_landing_thrust_;
  int8_t rotor_devider_;
  int8_t pwm_conversion_mode_;
  std::vector<spinal::MotorInfo> motor_info_;
  uint8_t motor_ref_index_;
  float v_factor_;
  uint32_t voltage_update_last_time_;
  uint32_t control_term_pub_last_time_, control_feedback_state_pub_last_time_;
  uint32_t pwm_pub_last_time_;
  float pwm_test_value_[MAX_MOTOR_NUMBER]; // PWM Test

  void fourAxisCommandCallback( const spinal::FourAxisCommand &cmd_msg);
  void pwmInfoCallback( const spinal::PwmInfo &info_msg);
  void rpyGainCallback( const spinal::RollPitchYawTerms &gain_msg);
  void pMatrixInertiaCallback(const spinal::PMatrixPseudoInverseWithInertia& msg);
  void torqueAllocationMatrixInvCallback(const spinal::TorqueAllocationMatrixInv& msg);
  void thrustGainMapping();
  void maxYawGainIndex();
  void pwmTestCallback(const spinal::PwmTest& pwm_msg);
  void pwmConversion(void);
  void pwmsControl(void);

  void reset(void);


  float limit(float input, float limit)
  {
    if (input > limit) return limit;
    else if(input < -limit) return -limit;
    else return input;
  }

#ifdef SIMULATION
  bool use_ground_truth_;
  uint32_t HAL_GetTick(){ return ros::Time::now().toSec() * 1000; }

public:
  void useGroundTruth(bool flag) { use_ground_truth_ = flag; }
  void setTrueRPY(float r, float p, float y) {true_angles_.x = r; true_angles_.y = p; true_angles_.z = y; }
  void setTrueAngular(float wx, float wy, float wz) {true_vel_.x = wx; true_vel_.y = wy; true_vel_.z = wz; }
  ap::Vector3f true_angles_;
  ap::Vector3f true_vel_;
  float DELTA_T;
  double prev_time_;
#endif
};
#endif<|MERGE_RESOLUTION|>--- conflicted
+++ resolved
@@ -32,14 +32,9 @@
 #include "battery_status/battery_status.h"
 /* RTOS */
 #include "cmsis_os.h"
-<<<<<<< HEAD
 /* gimbal servo*/
 #include <kondo_servo/kondo_servo.h> //TODO: support kondo servo
 #include <servo/servo.h>
-=======
-/* dshot esc */
-#include "dshot_esc/dshot.h"
->>>>>>> 5dabc7e9
 #endif
 
 #include "state_estimate/state_estimate.h"
@@ -87,12 +82,7 @@
 #ifdef SIMULATION
   void init(ros::NodeHandle* nh, StateEstimate* estimator);
 #else
-<<<<<<< HEAD
   void init(TIM_HandleTypeDef* htim1, TIM_HandleTypeDef* htim2, StateEstimate* estimator, DirectServo* servo, BatteryStatus* bat, ros::NodeHandle* nh, osMutexId* mutex = NULL);
-=======
-  void init(TIM_HandleTypeDef* htim1, TIM_HandleTypeDef* htim2, StateEstimate* estimator,
-            DShot* dshot, BatteryStatus* bat, ros::NodeHandle* nh, osMutexId* mutex = NULL);
->>>>>>> 5dabc7e9
 #endif
 
   void baseInit(); // common part in both pc and board
@@ -168,13 +158,9 @@
 
   BatteryStatus* bat_;
   osMutexId* mutex_;
-<<<<<<< HEAD
   KondoServo* kondo_servo_; // TODO
   DirectServo* servo_;
 
-=======
-  DShot* dshot_;
->>>>>>> 5dabc7e9
 #endif
 
   StateEstimate* estimator_;
