--- conflicted
+++ resolved
@@ -51,7 +51,6 @@
 #    uri: https://github.com/tongtybj/realsense-ros.git
 #    version: multi_realsense_t265
 
-<<<<<<< HEAD
 # docking_mechanism
 - git:
     local-name: gazebo-pkgs
@@ -61,10 +60,9 @@
     local-name: general-message-pkgs
     uri: https://github.com/JenniferBuehler/general-message-pkgs.git
     version: f0c7a0c
-=======
+
 # mocap optitrack
 - git:
     local-name: mocap_optitrack
     uri: https://github.com/sugikazu75/mocap_optitrack.git
-    version: 50fb60d
->>>>>>> 069f520a
+    version: 50fb60d