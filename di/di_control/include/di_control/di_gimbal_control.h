--- conflicted
+++ resolved
@@ -17,6 +17,9 @@
 
 #include <string>
 
+//* for dynamic reconfigure
+#include <dynamic_reconfigure/server.h>
+#include <di_control/GimbalDynReconfConfig.h>
 
 typedef struct{
   ros::Subscriber servos_state_sub[2];
@@ -69,12 +72,9 @@
   double gimbal_thre_;
   double control_rate_;
 
-<<<<<<< HEAD
   double body_diameter_;
-=======
   double active_gimbal_tilt_interval_;
   double active_gimbal_tilt_duration_;
->>>>>>> f8aea487
 
   void gimbalModulesInit();
   void controlFunc(const ros::TimerEvent & e);
@@ -85,4 +85,11 @@
 
   void gimbalControl();
 
+  //cfg
+  dynamic_reconfigure::Server<di_control::GimbalDynReconfConfig>* gimbal_server_;
+  dynamic_reconfigure::Server<di_control::GimbalDynReconfConfig>::CallbackType dyn_reconf_func_;
+
+void GimbalDynReconfCallback(di_control::GimbalDynReconfConfig &config, uint32_t level);
+  
+
 };