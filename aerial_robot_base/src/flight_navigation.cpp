/* 
   0. flightNavCallback => implementation
   1. the optical flow => indefference

   4. flight mode vs navi command => development


*/

#include "aerial_robot_base/flight_navigation.h"

Navigator::Navigator(ros::NodeHandle nh, ros::NodeHandle nh_private, 
                     BasicEstimator* estimator, FlightCtrlInput* flight_ctrl_input,
                     int ctrl_loop_rate)
  : nh_(nh, "navigator"),
    nhp_(nh_private, "navigator"),
    ctrl_loop_rate_(ctrl_loop_rate)
{
  Navigator::rosParamInit(nhp_);

  navi_sub_ = nh_.subscribe<aerial_robot_base::FlightNav>("full_states", 1, &Navigator::naviCallback, this, ros::TransportHints().tcpNoDelay());

  estimator_ = estimator;
  flight_ctrl_input_ = flight_ctrl_input;

  br_ =  new tf::TransformBroadcaster();

  final_target_pos_x_ = 0;
  final_target_vel_x_ = 0;
  final_target_pos_y_ = 0;
  final_target_vel_y_ = 0;
  final_target_pos_z_ = 0;
  final_target_vel_z_ = 0;
  final_target_theta_ = 0;
  final_target_vel_theta_ = 0;
  final_target_phy_ = 0;
  final_target_vel_phy_ = 0;
  final_target_psi_ = 0;
  final_target_vel_psi_ = 0;

  //current target value
  current_target_pos_x_ = 0;
  current_target_vel_x_ = 0;
  current_target_pos_y_ = 0;
  current_target_vel_y_ = 0;
  current_target_pos_z_ = 0;
  current_target_vel_z_ = 0;
  current_target_theta_ = 0;
  current_target_vel_theta_ = 0;
  current_target_phy_ = 0;
  current_target_vel_phy_ = 0;
  current_target_psi_ = 0;
  current_target_vel_psi_ = 0;

  target_pitch_angle_ = 0;
  target_roll_angle_ = 0;


  stopNavigation();
  stopFlight();
  setNaviCommand( IDLE_COMMAND );


  //base navigation mode init
  flight_mode_ = NO_CONTROL_MODE;


  gain_tunning_mode_ = 0; //no tunning mode

}

Navigator::~Navigator()
{
  printf(" deleted navigator!\n");
  delete br_;
}

void Navigator::naviCallback(const aerial_robot_base::FlightNavConstPtr & msg)
{
  //debug
  //ROS_WARN("navi cmd callback");

  //for x & y
  if(msg->command_mode == aerial_robot_base::FlightNav::VEL_FLIGHT_MODE_COMMAND)
    {
      setTargetVelX(msg->target_vel_x);
      setTargetVelY(msg->target_vel_y);
    }
  else if(msg->command_mode == aerial_robot_base::FlightNav::POS_FLIGHT_MODE_COMMAND)
    {
      setTargetPosX(msg->target_pos_x);
      setTargetPosY(msg->target_pos_y);
    }

  //for z
  if(msg->pos_z_navi_mode == aerial_robot_base::FlightNav::VEL_FLIGHT_MODE_COMMAND)
    {
      addTargetPosZ(msg->target_pos_diff_z);
    }
  else if(msg->pos_z_navi_mode == aerial_robot_base::FlightNav::POS_FLIGHT_MODE_COMMAND)
    {
      setTargetPosZ(msg->target_pos_z);
    }
  // else if(msg->pos_z_navi_mode == aerial_robot_base::FlightNav::NO_NAVIGATION)
  //   {
  //     setTargetPosZ(estimator_->getStatePosZ());
  //   }

  //for psi
  //not good, be careful
  if(msg->command_mode != aerial_robot_base::FlightNav::NO_NAVIGATION)
    {
      setTargetPsi(msg->target_psi);
    }
}


void Navigator::tfPublish()
{
  //TODO mutex
  tf::Transform map_to_target;
  tf::Quaternion tmp;
  
  map_to_target.setOrigin(tf::Vector3(current_target_pos_x_, current_target_pos_y_, current_target_pos_z_));
  tmp.setRPY(0.0, 0.0, current_target_psi_); 
  map_to_target.setRotation(tmp);
  ros::Time tm = ros::Time::now();
  br_->sendTransform(tf::StampedTransform(map_to_target, tm, map_frame_, target_frame_));

}

void Navigator::rosParamInit(ros::NodeHandle nh)
{
  std::string ns = nh.getNamespace();

  //*** teleop navigation

  if (!nh.getParam ("map_frame", map_frame_))
    map_frame_ = "unknown";
  printf("%s: map_frame_ is %s\n", ns.c_str(), map_frame_.c_str());

  if (!nh.getParam ("target_frame", target_frame_))
    target_frame_ = "unknown";
  printf("%s: target_frame_ is %s\n", ns.c_str(), target_frame_.c_str());

  if (!nh.getParam ("xy_control_mode", xy_control_mode_))
    xy_control_mode_ = 0;
  printf("%s: xy_control_mode_ is %d\n", ns.c_str(), xy_control_mode_);

  //hidden variable
  if (!nh.getParam ("xy_vel_mode_pos_ctrl_takeoff", xy_vel_mode_pos_ctrl_takeoff_))
    xy_vel_mode_pos_ctrl_takeoff_ = true;
  printf("%s: xy_vel_mode_pos_ctrl_takeoff is %s\n", ns.c_str(), xy_vel_mode_pos_ctrl_takeoff_ ? ("true") : ("false"));

}


TeleopNavigator::TeleopNavigator(ros::NodeHandle nh, ros::NodeHandle nh_private,
                                 BasicEstimator* estimator, 
                                 FlightCtrlInput* flight_ctrl_input,
                                 int ctrl_loop_rate)
  :Navigator(nh, nh_private, estimator, flight_ctrl_input, ctrl_loop_rate)
{
  TeleopNavigator::rosParamInit(nhp_);


  //joystick init
  vel_control_flag_ = false;
  pos_control_flag_ = false;
  alt_control_flag_ = false;
  yaw_control_flag_ = false;

  arming_ack_sub_ = nh_.subscribe<std_msgs::Int8>("/arming_ack", 1, &TeleopNavigator::armingAckCallback, this, ros::TransportHints().tcpNoDelay());
  takeoff_sub_ = nh_.subscribe<std_msgs::Empty>("teleop_command/takeoff", 1, &TeleopNavigator::takeoffCallback, this, ros::TransportHints().tcpNoDelay());
  halt_sub_ = nh_.subscribe<std_msgs::Empty>("teleop_command/halt", 1, &TeleopNavigator::haltCallback, this, ros::TransportHints().tcpNoDelay());
  land_sub_ = nh_.subscribe<std_msgs::Empty>("teleop_command/land", 1, &TeleopNavigator::landCallback, this, ros::TransportHints().tcpNoDelay());
  start_sub_ = nh_.subscribe<std_msgs::Empty>("teleop_command/start", 1,&TeleopNavigator::startCallback, this, ros::TransportHints().tcpNoDelay());
  roll_sub_ = nh_.subscribe<std_msgs::Int8>("teleop_command/roll", 1, &TeleopNavigator::rollCallback, this, ros::TransportHints().tcpNoDelay());
  pitch_sub_ = nh_.subscribe<std_msgs::Int8>("teleop_command/pitch", 1, &TeleopNavigator::pitchCallback, this, ros::TransportHints().tcpNoDelay());
  yaw_sub_ = nh_.subscribe<std_msgs::Int8>("teleop_command/yaw", 1, &TeleopNavigator::yawCallback, this, ros::TransportHints().tcpNoDelay());
  throttle_sub_ = nh_.subscribe<std_msgs::Int8>("teleop_command/throttle", 1, &TeleopNavigator::throttleCallback, this, ros::TransportHints().tcpNoDelay());
  ctrl_mode_sub_ = nh_.subscribe<std_msgs::Int8>("teleop_command/ctrl_mode", 1, &TeleopNavigator::xyControlModeCallback, this, ros::TransportHints().tcpNoDelay());

  joy_stick_sub_ = nh_.subscribe<sensor_msgs::Joy>("joy_stick_command", 1, &TeleopNavigator::joyStickControl, this, ros::TransportHints().udp());

  if(flight_ctrl_input_->getMotorNumber() > 1)
    rc_cmd_pub_ = nh_.advertise<aerial_robot_msgs::FourAxisCommand>("/aerial_robot_control", 10); 
  else
    {
      rc_cmd_pub_ = nh_.advertise<aerial_robot_msgs::RcData>("/kduino/rc_cmd", 10);
      rc_cmd_pub2_ = nh_.advertise<aerial_robot_msgs::RcData2>("/aerial_robot_control", 10); 

    } 
 
  stop_teleop_sub_ = nh_.subscribe<std_msgs::UInt8>("stop_teleop", 1, &TeleopNavigator::stopTeleopCallback, this, ros::TransportHints().tcpNoDelay());
  teleop_flag_ = true;

  config_cmd_pub_ = nh_.advertise<std_msgs::UInt16>("/config_cmd", 10);

  //temporarily
  joints_ctrl_pub_= nh_.advertise<std_msgs::Int8>("/teleop_command/joints_ctrl", 2);


}

TeleopNavigator::~TeleopNavigator()
{
  printf(" deleted teleop navigator input!\n");
}

void TeleopNavigator::armingAckCallback(const std_msgs::Int8ConstPtr& ack_msg)
{
  if(ack_msg->data == 0)
    {//  arming off
      ROS_INFO("STOP RES From AERIAL ROBOT");
      stopNavigation(); 
      setNaviCommand(IDLE_COMMAND);
    }
 
  if(ack_msg->data == 1)
    {//  arming on
      ROS_INFO("START RES From AERIAL ROBOT");
      startNavigation(); 
      setNaviCommand(IDLE_COMMAND);
    }
}


void TeleopNavigator::takeoffCallback(const std_msgs::EmptyConstPtr & msg){
  if(getStartAble())  
    {
      if(xy_control_mode_ == VEL_WORLD_BASED_CONTROL_MODE) xy_control_mode_ = POS_WORLD_BASED_CONTROL_MODE;
      setNaviCommand(TAKEOFF_COMMAND);
      ROS_INFO("Takeoff command");
    }
  else  stopFlight();
}

void TeleopNavigator::startCallback(const std_msgs::EmptyConstPtr & msg)
{//すべて軸に対して、初期化
  setNaviCommand(START_COMMAND);
  final_target_pos_x_ = estimator_->getStatePosX();
  final_target_pos_y_ = estimator_->getStatePosY();
  final_target_pos_z_ = takeoff_height_;  // 0.55m

  final_target_psi_ = estimator_->getStatePsiBoard();
  ROS_INFO("Start command");
}

void TeleopNavigator::landCallback(const std_msgs::EmptyConstPtr & msg)
{
  if(xy_control_mode_ == VEL_WORLD_BASED_CONTROL_MODE) xy_control_mode_ = POS_WORLD_BASED_CONTROL_MODE;
  setNaviCommand(LAND_COMMAND);
  //更新
  final_target_pos_x_ = estimator_->getStatePosX();
  final_target_pos_y_ = estimator_->getStatePosY();
  final_target_pos_z_ = 0; 
  final_target_psi_  = estimator_->getStatePsiBoard();
  ROS_INFO("Land command");
}

void TeleopNavigator::haltCallback(const std_msgs::EmptyConstPtr & msg)
{
  if(xy_control_mode_ == VEL_WORLD_BASED_CONTROL_MODE) xy_control_mode_ = POS_WORLD_BASED_CONTROL_MODE;
  setNaviCommand(STOP_COMMAND);
  flight_mode_ = RESET_MODE;

  setTargetPosX(estimator_->getStatePosX());
  setTargetPosY(estimator_->getStatePosY());
  setTargetPsi(estimator_->getStatePsiBoard());

  ROS_INFO("Halt command");
}

void TeleopNavigator::rollCallback(const std_msgs::Int8ConstPtr & msg)
{// + : right ; - : left
  if(getStartAble() && getFlightAble())
    {
      setNaviCommand(HOVER_COMMAND);
      if(msg->data == 1){
        ROS_INFO("RIGHT");
        if(navi_frame_ == MAP_FRAME)
          final_target_pos_y_ -= even_move_distance_; //0.2m on now state
        else if(navi_frame_ == BODY_FRAME)
          {
	    if(fabs(cos(estimator_->getStatePsiBoard())) > 
	       fabs(sin(estimator_->getStatePsiBoard())))
	      {
		final_target_pos_y_-= left_right_distance_ *
		  (fabs(cos(estimator_->getStatePsiBoard()))/cos(estimator_->getStatePsiBoard()));
		final_target_pos_x_ = estimator_->getStatePosX();
	      }
	    else if(fabs(cos(estimator_->getStatePsiBoard())) <
		    fabs(sin(estimator_->getStatePsiBoard())))
	      {
		final_target_pos_x_ += left_right_distance_ *
		  (fabs(sin(estimator_->getStatePsiBoard()))/sin(estimator_->getStatePsiBoard()));
		final_target_pos_y_= estimator_->getStatePosY();
	      
	      }
          }
      }else{
        ROS_INFO("LEFT");
        if(navi_frame_ == MAP_FRAME)
          final_target_pos_y_+= even_move_distance_; //0.2m on now state
        else if(navi_frame_ == BODY_FRAME)
          {
            if(fabs(cos(estimator_->getStatePsiBoard())) >
               fabs(sin(estimator_->getStatePsiBoard())))
              {
                final_target_pos_y_+= left_right_distance_ * 
                  (fabs(cos(estimator_->getStatePsiBoard())) / cos(estimator_->getStatePsiBoard()));
                final_target_pos_x_= estimator_->getStatePosX();
              }
            else if(fabs(cos(estimator_->getStatePsiBoard())) <
                    fabs(sin(estimator_->getStatePsiBoard())))
              {
                final_target_pos_x_-= left_right_distance_ * 
                  (fabs(sin(estimator_->getStatePsiBoard())) / sin(estimator_->getStatePsiBoard()));
                final_target_pos_y_= estimator_->getStatePosY();
              }
          }
      }
    }
}

void TeleopNavigator::pitchCallback(const std_msgs::Int8ConstPtr & msg)
{// + : backward ; - : forward
  if(getStartAble() && getFlightAble())  
    {
      setNaviCommand(HOVER_COMMAND);
      if(msg->data == 1)
        {
	  ROS_INFO("FORWARD");
	  if(navi_frame_ == MAP_FRAME) final_target_pos_x_+= even_move_distance_; //0.2m
	  else if(navi_frame_ == BODY_FRAME)
            {
	      if(fabs(cos(estimator_->getStatePsiBoard())) >
		 fabs(sin(estimator_->getStatePsiBoard()))){
		final_target_pos_x_ += forward_backward_distance_ * 
		  (fabs(cos(estimator_->getStatePsiBoard())) / cos(estimator_->getStatePsiBoard()));
		//final_target_pos_y_ = estimator_->getStatePosy_();
	      }
	      else if(fabs(cos(estimator_->getStatePsiBoard())) <
		      fabs(sin(estimator_->getStatePsiBoard()))){
		//final_target_pos_x_= estimator_->getStatePosX();
		final_target_pos_y_ += forward_backward_distance_ * 
		  (fabs(sin(estimator_->getStatePsiBoard())) / sin(estimator_->getStatePsiBoard()));
	      }
	    }
	}
      else
	{
	  ROS_INFO("BACKFORWARD");
	  if(navi_frame_ == MAP_FRAME) final_target_pos_x_-= even_move_distance_; //0.2m
	  else if(navi_frame_ == BODY_FRAME)
	    {
              //bad
	      final_target_pos_x_= estimator_->getStatePosX();
	      final_target_pos_y_ = estimator_->getStatePosY();
	    }
	}
    }
}


void TeleopNavigator::yawCallback(const std_msgs::Int8ConstPtr & msg)
{
  if(getStartAble() && getFlightAble())  
    { 
      setNaviCommand(HOVER_COMMAND);

      if(navi_frame_ == BODY_FRAME)
	{
	  final_target_pos_x_ = estimator_->getStatePosX();
	  final_target_pos_y_ = estimator_->getStatePosY();
	}


      if(msg->data == -1){
        final_target_psi_ = estimator_->getStatePsiBoard() - M_PI/2.0; 
	ROS_INFO("CW");
      }else if(msg->data == 1){
        final_target_psi_ = estimator_->getStatePsiBoard() + M_PI/2.0; 
	ROS_INFO("CCW");
      }

      if(msg->data == -2){
	//final_target_psi_ = estimator_->getStatePsi() - 0.1; //5 degree 
        final_target_psi_ -= 0.1; //bad method
	ROS_INFO("delta:CW");
      }else if(msg->data == 2){
	//final_target_psi_ = estimator_->getStatePsi() + 0.1;  //5 degree
        final_target_psi_ += 0.1; //bad method
	ROS_INFO("delta:CCW");
      }
      else
        {
          //nothing
        }
      //yaw_finalTargetの補正
      if(final_target_psi_ > M_PI) final_target_psi_ -= 2 * M_PI;
      else if(final_target_psi_ < -M_PI) final_target_psi_ += 2 *M_PI;
    }

}

void TeleopNavigator::throttleCallback(const std_msgs::Int8ConstPtr & msg)
{
  if(getStartAble() && getFlightAble())  
    { 
      setNaviCommand(HOVER_COMMAND);

      if(msg->data == 1){
	final_target_pos_z_ += up_down_distance_; 
	ROS_INFO("incremental UP");
      }else if (msg->data == -1){
	final_target_pos_z_ -= up_down_distance_; 
	ROS_INFO("incremental DOWN");
      }
    }
  //ROS_INFO("Thrust command");
}

void TeleopNavigator::xyControlModeCallback(const std_msgs::Int8ConstPtr & msg)
{
  if(getStartAble())
    {
      if(msg->data == 0)
        {
          xy_control_mode_ = POS_WORLD_BASED_CONTROL_MODE;
          ROS_INFO("x/y position control mode");
        }
      if(msg->data == 1)
        {
          xy_control_mode_ = VEL_LOCAL_BASED_CONTROL_MODE;
          ROS_INFO("x/y velocity control mode");
        }
    }
}

void TeleopNavigator::stopTeleopCallback(const std_msgs::UInt8ConstPtr & stop_msg)
{
  if(stop_msg->data == 1) 
    {
      ROS_WARN("stop teleop control");
      teleop_flag_ = false;
    }
  else if(stop_msg->data == 0) 
    {
      ROS_WARN("start teleop control");
      teleop_flag_ = true;
    }
}


void TeleopNavigator::joyStickControl(const sensor_msgs::JoyConstPtr & joy_msg)
{ //botton assignment: http://wiki.ros.org/ps3joy
  //temporary
  static bool joint_ctrl_flag   = false;


  if(gain_tunning_mode_ == ATTITUDE_GAIN_TUNNING_MODE)
    {
      static bool gain_tunning_flag_  = false;
      //ROS_INFO("ATTITUDE_GAIN_TUNNING_MODE");

      //start 
      if(joy_msg->buttons[3] == 1 && getNaviCommand() != START_COMMAND)
        {
          setNaviCommand(START_COMMAND);
          final_target_pos_z_ = takeoff_height_;  // 0.55m
          final_target_psi_  = estimator_->getStatePsiBoard();
          ROS_INFO("Start command");
          return;
        }
      //halt
      if(joy_msg->buttons[0] == 1)
        {
          setNaviCommand(STOP_COMMAND);
          flight_mode_= RESET_MODE;
          setTargetPsi(estimator_->getStatePsiBoard());

          if(xy_control_mode_ == VEL_WORLD_BASED_CONTROL_MODE) xy_control_mode_ = POS_WORLD_BASED_CONTROL_MODE;
          ROS_INFO("Halt command");
          return;
        }
      //takeoff
      if(joy_msg->buttons[7] == 1 && joy_msg->buttons[13] == 1)
        {
          if(getStartAble())  
            {
              setNaviCommand(TAKEOFF_COMMAND);
              ROS_INFO("Takeoff command");
            }
          else  stopFlight();

          return;
        }
      //landing
      if(joy_msg->buttons[5] == 1 && joy_msg->buttons[15] == 1)
        {
          setNaviCommand(LAND_COMMAND);
          //更新
          final_target_pos_z_= 0; 
          final_target_psi_  = estimator_->getStatePsiBoard();
          ROS_INFO("Land command");

          return;
        }

      //pitch && roll angle command
      if(joy_msg->buttons[1] == 0)
        {//no push the left joysitck
          target_pitch_angle_ = joy_msg->axes[1] * target_angle_rate_;
          target_roll_angle_ = - joy_msg->axes[0]  * target_angle_rate_;
        }
      if(joy_msg->buttons[1] == 1)
        {//push the left joysitck
          ROS_INFO("large angle");
          target_pitch_angle_
            = joy_msg->axes[1] * target_angle_rate_ * cmd_angle_lev2_gain_;
          target_roll_angle_
            = - joy_msg->axes[0] * target_angle_rate_ * cmd_angle_lev2_gain_;
        }

      //throttle, TODO: not good
      if(fabs(joy_msg->axes[3]) > 0.2)
        {
          if(joy_msg->buttons[2] == 0 && getNaviCommand() == HOVER_COMMAND)
            {//push the right joysitck
              alt_control_flag_ = true;
              if(joy_msg->axes[3] >= 0) 
                final_target_pos_z_+= target_alt_interval_;
              else 
                final_target_pos_z_-= target_alt_interval_;
              ROS_INFO("Thrust command");
            }
        }
      else
        {
          if(alt_control_flag_)
            {
              alt_control_flag_= false;
              final_target_pos_z_= estimator_->getStatePosZ();
              ROS_INFO("Fixed Alt command, targetPosz_is %f",final_target_pos_z_);
            }
        }

      //yaw
      if(joy_msg->buttons[2] == 1 && getNaviCommand() == HOVER_COMMAND)
        {
          if(fabs(joy_msg->axes[2]) > 0.05)
            {
              final_target_psi_ = estimator_->getStatePsiBoard() + joy_msg->axes[2] * target_yaw_rate_;
              ROS_INFO("yaw control");
            }
          else
            final_target_psi_ = estimator_->getStatePsiBoard();
        }
    

      //gain tunning
      if(joy_msg->buttons[10] == 1 && !gain_tunning_flag_) //left up trigger
        {
          std_msgs::UInt16 att_p_gain_cmd;
          att_p_gain_cmd.data = 161;
          config_cmd_pub_.publish(att_p_gain_cmd); 
          gain_tunning_flag_ = true;
        }
      if(joy_msg->buttons[8] == 1 && !gain_tunning_flag_) //left down trigger
        {
          std_msgs::UInt16 att_p_gain_cmd;
          att_p_gain_cmd.data = 162;
          config_cmd_pub_.publish(att_p_gain_cmd); 
          gain_tunning_flag_ = true;
        }
      if(joy_msg->buttons[11] == 1 && !gain_tunning_flag_) //right up trigger
        {
          std_msgs::UInt16 att_p_gain_cmd;
          att_p_gain_cmd.data = 167;
          config_cmd_pub_.publish(att_p_gain_cmd); 
          att_p_gain_cmd.data = 163;
          config_cmd_pub_.publish(att_p_gain_cmd); 
          gain_tunning_flag_ = true;
        }
      if(joy_msg->buttons[9] == 1 && !gain_tunning_flag_) //right down trigger
        {
          std_msgs::UInt16 att_p_gain_cmd;
          att_p_gain_cmd.data = 168;
          config_cmd_pub_.publish(att_p_gain_cmd); 
          att_p_gain_cmd.data = 164;
          config_cmd_pub_.publish(att_p_gain_cmd); 
          gain_tunning_flag_ = true;
        }
      if(joy_msg->buttons[8] == 0 &&  joy_msg->buttons[9] == 0 &&
         joy_msg->buttons[10] == 0 &&joy_msg->buttons[11] == 0 && gain_tunning_flag_)
        gain_tunning_flag_  = false;

<<<<<<< HEAD

    }
  else if(xy_control_mode_ == POS_WORLD_BASED_CONTROL_MODE || xy_control_mode_ == VEL_WORLD_BASED_CONTROL_MODE)
    {
      //start 
      if(joy_msg->buttons[3] == 1 && getNaviCommand() != START_COMMAND)
        {
          setNaviCommand(START_COMMAND);
          final_target_pos_x_= estimator_->getStatePosX();
          final_target_pos_y_= estimator_->getStatePosY();
          final_target_pos_z_ = takeoff_height_;  // 0.55m
          final_target_psi_  = estimator_->getStatePsiBoard();
          ROS_INFO("Start command");
          return;
        }
      //halt
      if(joy_msg->buttons[0] == 1)
        {
          setNaviCommand(STOP_COMMAND);
          flight_mode_= RESET_MODE;

          setTargetPosX(estimator_->getStatePosX());
          setTargetPosY(estimator_->getStatePosY());
          setTargetPsi(estimator_->getStatePsiBoard());


          if(xy_control_mode_ == VEL_WORLD_BASED_CONTROL_MODE) xy_control_mode_ = POS_WORLD_BASED_CONTROL_MODE;
          ROS_INFO("Halt command");
          return;
        }
      //takeoff
      if(joy_msg->buttons[7] == 1 && joy_msg->buttons[13] == 1)
        {

          if(getStartAble())  
            {
              if(xy_control_mode_ == VEL_WORLD_BASED_CONTROL_MODE) xy_control_mode_ = POS_WORLD_BASED_CONTROL_MODE;
              setNaviCommand(TAKEOFF_COMMAND);
              ROS_INFO("Takeoff command");
            }
          else  stopFlight();

          return;
        }
      //landing
      if(joy_msg->buttons[5] == 1 && joy_msg->buttons[15] == 1)
        {
          if(xy_control_mode_ == VEL_WORLD_BASED_CONTROL_MODE) xy_control_mode_ = POS_WORLD_BASED_CONTROL_MODE;

          setNaviCommand(LAND_COMMAND);
          //更新
          final_target_pos_x_= estimator_->getStatePosX();
          final_target_pos_y_= estimator_->getStatePosY();
          final_target_pos_z_= 0; 
          final_target_psi_  = estimator_->getStatePsiBoard();
          ROS_INFO("Land command");

          return;
        }

      //change to vel control mode
      if(joy_msg->buttons[12] == 1 && !vel_control_flag_)
        {
          ROS_INFO("change to vel pos-based control");
          vel_control_flag_ = true;
          xy_control_mode_ = VEL_WORLD_BASED_CONTROL_MODE;
          final_target_vel_x_= 0; current_target_vel_x_= 0;
          final_target_vel_y_= 0; current_target_vel_y_= 0;
        }
      if(joy_msg->buttons[12] == 0 && vel_control_flag_)
        vel_control_flag_ = false;

      //change to pos control mode
      if(joy_msg->buttons[14] == 1 && !pos_control_flag_)
        {
          ROS_INFO("change to pos control");
          pos_control_flag_ = true;
          xy_control_mode_ = POS_WORLD_BASED_CONTROL_MODE;
          final_target_pos_x_= estimator_->getStatePosX();
          final_target_pos_y_= estimator_->getStatePosY();
        }
      if(joy_msg->buttons[14] == 0 && pos_control_flag_)
        pos_control_flag_ = false;


      if(teleop_flag_)
        {//x,y,z,yaw

          //pitch && roll vel command for vel_mode
          if(xy_control_mode_ == VEL_WORLD_BASED_CONTROL_MODE && getNaviCommand() == HOVER_COMMAND)
            {
              if(joy_msg->buttons[1] == 0)
                {//no push the left joysitck
                  final_target_vel_x_= joy_msg->axes[1] * fabs(joy_msg->axes[1]) * target_vel_rate_;
                  final_target_vel_y_= joy_msg->axes[0] * fabs(joy_msg->axes[0]) * target_vel_rate_;
                }
              if(joy_msg->buttons[1] == 1)
                {//push the left joysitck
                  ROS_INFO("strong vel control");
                  final_target_vel_x_
                    = joy_msg->axes[1] * fabs(joy_msg->axes[1]) * target_vel_rate_ * cmd_vel_lev2_gain_;
                  final_target_vel_y_
                    = joy_msg->axes[0] * fabs(joy_msg->axes[0]) * target_vel_rate_ * cmd_vel_lev2_gain_;
                }
            }

          //throttle, TODO: not good
          if(fabs(joy_msg->axes[3]) > 0.2)
            {
              if(joy_msg->buttons[2] == 0 && getNaviCommand() == HOVER_COMMAND)
                {//push the right joysitck
                  alt_control_flag_ = true;
                  if(joy_msg->axes[3] >= 0) 
                    final_target_pos_z_+= target_alt_interval_;
                  else 
                    final_target_pos_z_-= target_alt_interval_;
                  ROS_INFO("Thrust command");
                }
            }
          else
            {
              if(alt_control_flag_)
                {
                  alt_control_flag_= false;
                  final_target_pos_z_= estimator_->getStatePosZ();
                  ROS_INFO("Fixed Alt command, targetPosz_is %f",final_target_pos_z_);
                }
            }

#if 0 //no yaw 90 control
      //yaw
          if(!yaw_control_flag_)
            {
              if(joy_msg->buttons[10] == 1 && getNaviCommand() == HOVER_COMMAND)
                {//CCW
                  ROS_INFO("CCW, change to pos control mode");
                  yaw_control_flag_ = true;
                  xy_control_mode_ = POS_WORLD_BASED_CONTROL_MODE;
                  //final_target_psi_ += 3.1415/2.0; 
                  final_target_psi_ = estimator_->getStatePsiBoard() + M_PI/2.0; 
                  if(final_target_psi_ > M_PI) final_target_psi_ -= 2 * M_PI;
                  else if(final_target_psi_ < -M_PI) final_target_psi_ += 2 *M_PI;

                  final_target_pos_x_= estimator_->getStatePosX();
                  final_target_pos_y_= estimator_->getStatePosY();
                }
              if(joy_msg->buttons[11] == 1 && getNaviCommand() == HOVER_COMMAND)
                {//CW
                  ROS_INFO("CW,, change to pos control mode");
                  yaw_control_flag_ = true;
                  xy_control_mode_ = POS_WORLD_BASED_CONTROL_MODE;

                  final_target_psi_ = estimator_->getStatePsiBoard() - 3.1415/2.0; 
                  if(final_target_psi_ > M_PI) final_target_psi_ -= 2 * M_PI;
                  else if(final_target_psi_ < -M_PI) final_target_psi_ += 2 *M_PI;

                  final_target_pos_x_= estimator_->getStatePosX();
                  final_target_pos_y_= estimator_->getStatePosY();
                }
            }
          if(yaw_control_flag_ && joy_msg->buttons[10] == 0 && joy_msg->buttons[11] == 0)
            {
              yaw_control_flag_ = false;
              ROS_INFO("stop yaw control");
            }
#endif 
          if(joy_msg->buttons[2] == 1 && getNaviCommand() == HOVER_COMMAND)
            {
              if(fabs(joy_msg->axes[2]) > 0.05)
                {
                  final_target_psi_ = estimator_->getStatePsiBoard() + joy_msg->axes[2] * target_yaw_rate_;
                  ROS_INFO("yaw control");
                }
              else
                final_target_psi_ = estimator_->getStatePsiBoard();
            }
        }
=======
      //turn to xy_control_mode_ = POS_WORLD_BASED_CONTROL_MODE
      if(joy_msg->buttons[14] == 1) gain_tunning_mode_ = 0;
     }
   else if(xy_control_mode_ == POS_WORLD_BASED_CONTROL_MODE || xy_control_mode_ == VEL_WORLD_BASED_CONTROL_MODE)
    {
       //start 
      if(joy_msg->buttons[3] == 1 && getNaviCommand() != START_COMMAND)
         {
           setNaviCommand(START_COMMAND);
           final_target_pos_x_= estimator_->getStatePosX();
           final_target_pos_y_= estimator_->getStatePosY();
           final_target_pos_z_ = takeoff_height_;  // 0.55m
           final_target_psi_  = estimator_->getStatePsiBoard();
           ROS_INFO("Start command");
           return;
         }
       //halt
       if(joy_msg->buttons[0] == 1)
         {
           setNaviCommand(STOP_COMMAND);
           flight_mode_= RESET_MODE;

           setTargetPosX(estimator_->getStatePosX());
           setTargetPosY(estimator_->getStatePosY());
           setTargetPsi(estimator_->getStatePsiBoard());


           if(xy_control_mode_ == VEL_WORLD_BASED_CONTROL_MODE) xy_control_mode_ = POS_WORLD_BASED_CONTROL_MODE;
           ROS_INFO("Halt command");
           return;
         }
       //takeoff
       if(joy_msg->buttons[7] == 1 && joy_msg->buttons[13] == 1)
         {

           if(getStartAble())  
             {
               if(xy_control_mode_ == VEL_WORLD_BASED_CONTROL_MODE) xy_control_mode_ = POS_WORLD_BASED_CONTROL_MODE;
               setNaviCommand(TAKEOFF_COMMAND);
               ROS_INFO("Takeoff command");
             }
           else  stopFlight();

           return;
         }
       //landing
       if(joy_msg->buttons[5] == 1 && joy_msg->buttons[15] == 1)
         {
           if(xy_control_mode_ == VEL_WORLD_BASED_CONTROL_MODE) xy_control_mode_ = POS_WORLD_BASED_CONTROL_MODE;

           setNaviCommand(LAND_COMMAND);
           //更新
           final_target_pos_x_= estimator_->getStatePosX();
           final_target_pos_y_= estimator_->getStatePosY();
           final_target_pos_z_= 0; 
           final_target_psi_  = estimator_->getStatePsiBoard();
           ROS_INFO("Land command");

           return;
         }

       //change to vel control mode
       if(joy_msg->buttons[12] == 1 && !vel_control_flag_)
         {
           ROS_INFO("change to vel pos-based control");
           vel_control_flag_ = true;
           xy_control_mode_ = VEL_WORLD_BASED_CONTROL_MODE;
           final_target_vel_x_= 0; current_target_vel_x_= 0;
           final_target_vel_y_= 0; current_target_vel_y_= 0;

         }
       if(joy_msg->buttons[12] == 0 && vel_control_flag_)
         vel_control_flag_ = false;

       //change to pos control mode
       if(joy_msg->buttons[14] == 1 && !pos_control_flag_)
         {
           ROS_INFO("change to pos control");
           pos_control_flag_ = true;
           xy_control_mode_ = POS_WORLD_BASED_CONTROL_MODE;
           final_target_pos_x_= estimator_->getStatePosX();
           final_target_pos_y_= estimator_->getStatePosY();
         }
       if(joy_msg->buttons[14] == 0 && pos_control_flag_)
         pos_control_flag_ = false;

       //pitch && roll vel command for vel_mode
       if(xy_control_mode_ == VEL_WORLD_BASED_CONTROL_MODE && getNaviCommand() == HOVER_COMMAND)
         {
           if(joy_msg->buttons[1] == 0)
             {//no push the left joysitck
               final_target_vel_x_= joy_msg->axes[1] * fabs(joy_msg->axes[1]) * target_vel_rate_;
               final_target_vel_y_= joy_msg->axes[0] * fabs(joy_msg->axes[0]) * target_vel_rate_;
             }
           if(joy_msg->buttons[1] == 1)
             {//push the left joysitck
               ROS_INFO("strong vel control");
               final_target_vel_x_
                 = joy_msg->axes[1] * fabs(joy_msg->axes[1]) * target_vel_rate_ * cmd_vel_lev2_gain_;
               final_target_vel_y_
                 = joy_msg->axes[0] * fabs(joy_msg->axes[0]) * target_vel_rate_ * cmd_vel_lev2_gain_;
             }
         }

       //throttle, TODO: not good
       if(fabs(joy_msg->axes[3]) > 0.2)
         {
           if(joy_msg->buttons[2] == 0 && getNaviCommand() == HOVER_COMMAND)
             {//push the right joysitck
               alt_control_flag_ = true;
               if(joy_msg->axes[3] >= 0) 
                 final_target_pos_z_+= target_alt_interval_;
               else 
                 final_target_pos_z_-= target_alt_interval_;
               ROS_INFO("Thrust command");
             }
         }
       else
         {
           if(alt_control_flag_)
             {
               alt_control_flag_= false;
               final_target_pos_z_= estimator_->getStatePosZ();
               ROS_INFO("Fixed Alt command, targetPosz_is %f",final_target_pos_z_);
             }
         }

 #if 0 //no yaw 90 control
       //yaw
       if(!yaw_control_flag_)
         {
           if(joy_msg->buttons[10] == 1 && getNaviCommand() == HOVER_COMMAND)
             {//CCW
               ROS_INFO("CCW, change to pos control mode");
               yaw_control_flag_ = true;
               xy_control_mode_ = POS_WORLD_BASED_CONTROL_MODE;
               //final_target_psi_ += 3.1415/2.0; 
               final_target_psi_ = estimator_->getStatePsiBoard() + M_PI/2.0; 
               if(final_target_psi_ > M_PI) final_target_psi_ -= 2 * M_PI;
               else if(final_target_psi_ < -M_PI) final_target_psi_ += 2 *M_PI;

               final_target_pos_x_= estimator_->getStatePosX();
               final_target_pos_y_= estimator_->getStatePosY();
             }
           if(joy_msg->buttons[11] == 1 && getNaviCommand() == HOVER_COMMAND)
             {//CW
               ROS_INFO("CW,, change to pos control mode");
               yaw_control_flag_ = true;
               xy_control_mode_ = POS_WORLD_BASED_CONTROL_MODE;

               final_target_psi_ = estimator_->getStatePsiBoard() - 3.1415/2.0; 
               if(final_target_psi_ > M_PI) final_target_psi_ -= 2 * M_PI;
               else if(final_target_psi_ < -M_PI) final_target_psi_ += 2 *M_PI;

               final_target_pos_x_= estimator_->getStatePosX();
               final_target_pos_y_= estimator_->getStatePosY();
             }
         }
       if(yaw_control_flag_ && joy_msg->buttons[10] == 0 && joy_msg->buttons[11] == 0)
         {
           yaw_control_flag_ = false;
           ROS_INFO("stop yaw control");
         }
 #endif 
       if(joy_msg->buttons[2] == 1 && getNaviCommand() == HOVER_COMMAND)
         {
           if(fabs(joy_msg->axes[2]) > 0.05)
             {
               final_target_psi_ = estimator_->getStatePsiBoard() + joy_msg->axes[2] * target_yaw_rate_;
               ROS_INFO("yaw control");
             }
           else
             final_target_psi_ = estimator_->getStatePsiBoard();
         }


       if(joy_msg->buttons[6]==1) 
         {
           gain_tunning_mode_ = ATTITUDE_GAIN_TUNNING_MODE;
           ROS_INFO("turn to gain tunning mode");
         }
>>>>>>> 0dcd9425
    }
  else if(xy_control_mode_ == VEL_LOCAL_BASED_CONTROL_MODE || xy_control_mode_ == POS_LOCAL_BASED_CONTROL_MODE)
    {
      //start 
      if(joy_msg->buttons[3] == 1 && getNaviCommand() != START_COMMAND)
        {
          setNaviCommand(START_COMMAND);
          final_target_pos_x_= estimator_->getStatePosX();
          final_target_pos_y_= estimator_->getStatePosY();
          final_target_pos_z_= takeoff_height_;  // 0.55m
          final_target_psi_  = estimator_->getStatePsiBoard();
          ROS_INFO("Start command");
          return;
        }
      //halt
      if(joy_msg->buttons[0] == 1)
        {
          setNaviCommand(STOP_COMMAND);
          flight_mode_= RESET_MODE;

          setTargetPosX(estimator_->getStatePosX());
          setTargetPosY(estimator_->getStatePosY());
          setTargetPsi(estimator_->getStatePsiBoard());

          ROS_INFO("Halt command");
          return;
        }
      //takeoff
      if(joy_msg->buttons[7] == 1 && joy_msg->buttons[13] == 1)
        {
          if(getStartAble())  
            {
              setNaviCommand(TAKEOFF_COMMAND);
              ROS_INFO("Takeoff command");
            }
          else  stopFlight();

          return;
        }
      //landing
      if(joy_msg->buttons[5] == 1 && joy_msg->buttons[15] == 1)
        {
          xy_control_mode_ = VEL_LOCAL_BASED_CONTROL_MODE;
          setNaviCommand(LAND_COMMAND);
          //更新
          final_target_pos_x_= estimator_->getStatePosX();
          final_target_pos_y_= estimator_->getStatePosY();
          final_target_pos_z_= 0; 
          final_target_psi_  = estimator_->getStatePsiBoard();
          ROS_INFO("Land command");

          return;
        }

      if(getStartAble() && getFlightAble() && getNaviCommand() != LAND_COMMAND 
         && teleop_flag_)  
        {//start &  takeoff & !land
          setNaviCommand(HOVER_COMMAND);

          //pitch
          final_target_vel_x_= joy_msg->axes[1] * fabs(joy_msg->axes[1]) * target_vel_rate_;
          //roll
          final_target_vel_y_= joy_msg->axes[0] * fabs(joy_msg->axes[0]) * target_vel_rate_;
          //throttle
          if(fabs(joy_msg->axes[3]) > 0.2)
            {
              alt_control_flag_ = true;
              if(joy_msg->axes[3] >= 0) 
                final_target_pos_z_+= target_alt_interval_;
              else 
                final_target_pos_z_-= target_alt_interval_;

              ROS_INFO("Thrust command");
            }
          else
            {
              if(alt_control_flag_)
                {
                  alt_control_flag_= false;
                  final_target_pos_z_= estimator_->getStatePosZ();
                  ROS_INFO("Fixed Alt command, targetPosz_is %f",final_target_pos_z_);
                }
            }
          if(final_target_pos_z_< 0.35) final_target_pos_z_= 0.35; // shuisei 
          if(final_target_pos_z_> 3) final_target_pos_z_= 3;
          //yaw 1
          final_target_psi_ = joy_msg->axes[2] * target_yaw_rate_;
          //yaw 2
          if(joy_msg->buttons[10] == 1)
            {
              ROS_INFO("CCW");
              final_target_psi_ = target_yaw_rate_;
            }
          if(joy_msg->buttons[11] == 1)
            {
              ROS_INFO("CW");
              final_target_psi_ = - target_yaw_rate_;
            }

        }
    }

  if(!joint_ctrl_flag)
    {//joints angle ctrl
      if(joy_msg->buttons[8] == 1)
        {
          std_msgs::Int8 joints_ctrl_cmd;
          joints_ctrl_cmd.data = 7;
          joints_ctrl_pub_.publish(joints_ctrl_cmd);
          joint_ctrl_flag = true;
          ROS_INFO("to ku model");
        }
      if(joy_msg->buttons[10] == 1)
        {
          std_msgs::Int8 joints_ctrl_cmd;
          joints_ctrl_cmd.data = 8;
          joints_ctrl_pub_.publish(joints_ctrl_cmd);
          joint_ctrl_flag = true;
          ROS_INFO("to normal model");
        }
    }
  if(joy_msg->buttons[8] == 0 && joy_msg->buttons[10] == 0 && joint_ctrl_flag)
    joint_ctrl_flag = false;
}


void TeleopNavigator::targetValueCorrection()
{

  //no keystone correction
  current_target_pos_x_  = final_target_pos_x_;
  current_target_pos_y_= final_target_pos_y_;
  current_target_pos_z_  = final_target_pos_z_;
  current_target_vel_z_  = final_target_vel_z_;
  current_target_theta_ = final_target_theta_;
  current_target_vel_theta_ = final_target_vel_theta_;

  current_target_phy_ = final_target_phy_;
  current_target_vel_phy_ = final_target_vel_phy_;
  current_target_psi_ = final_target_psi_;
  current_target_vel_psi_ = final_target_vel_psi_;

#if 1 //keystone
  // for pitch and roll velocity control
  //pitch
  if(final_target_vel_x_ - current_target_vel_x_ > target_pitch_roll_interval_)
    current_target_vel_x_ += target_pitch_roll_interval_;
  else if (final_target_vel_x_ - current_target_vel_x_ < - target_pitch_roll_interval_)
    current_target_vel_x_ -= target_pitch_roll_interval_;
  else
    current_target_vel_x_ = final_target_vel_x_;
  //roll
  if(final_target_vel_y_ - current_target_vel_y_ > target_pitch_roll_interval_)
    current_target_vel_y_ += target_pitch_roll_interval_;
  else if (final_target_vel_y_ - current_target_vel_y_ < - target_pitch_roll_interval_)
    current_target_vel_y_ -= target_pitch_roll_interval_;
  else
    current_target_vel_y_ = final_target_vel_y_;
#else
  current_target_vel_x_ = final_target_vel_x_;
  current_target_vel_y_ = final_target_vel_y_;
#endif 

}


void TeleopNavigator::sendRcCmd()
{
  if(getNaviCommand() == START_COMMAND)
    { 
      ROS_INFO("START_COMMAND");
      std_msgs::UInt16 start_cmd;
      start_cmd.data = ARM_ON_CMD;
      config_cmd_pub_.publish(start_cmd); 
    }
  else if(getNaviCommand() == STOP_COMMAND)
    { 
      std_msgs::UInt16 stop_cmd;
      stop_cmd.data = ARM_OFF_CMD;
      config_cmd_pub_.publish(stop_cmd);
    }
  else if(getNaviCommand() == TAKEOFF_COMMAND ||
          getNaviCommand() == LAND_COMMAND ||
          getNaviCommand() == HOVER_COMMAND)
    {
      if(flight_ctrl_input_->getMotorNumber() > 1)
        {
          aerial_robot_msgs::FourAxisCommand four_axis_command_data;
          four_axis_command_data.angles[0]  =  flight_ctrl_input_->getRollValue();
          four_axis_command_data.angles[1] =  flight_ctrl_input_->getPitchValue();
          for(int i =0; i < flight_ctrl_input_->getMotorNumber(); i++)
            {
              four_axis_command_data.yaw_pi_term[i]   =  (flight_ctrl_input_->getYawValue())[i];
              four_axis_command_data.throttle_pid_term[i] = (flight_ctrl_input_->getThrottleValue())[i] ;
            }
          rc_cmd_pub_.publish(four_axis_command_data);
        }
      else
        {
          aerial_robot_msgs::RcData rc_data;
          rc_data.roll  =  flight_ctrl_input_->getRollValue();
          rc_data.pitch =  flight_ctrl_input_->getPitchValue();
          rc_data.yaw   =  (flight_ctrl_input_->getYawValue())[0];
          rc_data.throttle = (flight_ctrl_input_->getThrottleValue())[0];
          rc_cmd_pub_.publish(rc_data);


          aerial_robot_msgs::RcData2 rc_data2;
          rc_data2.roll  =  flight_ctrl_input_->getRollValue();
          rc_data2.pitch =  flight_ctrl_input_->getPitchValue();
          rc_data2.yaw   =  (flight_ctrl_input_->getYawValue())[0];
          rc_data2.throttle = (flight_ctrl_input_->getThrottleValue())[0];
          rc_cmd_pub2_.publish(rc_data2);

        }
    }
  else
    {
      //ROS_ERROR("ERROR PISITION COMMAND, CAN NOT BE SEND TO Quadcopter");
    }
}

void TeleopNavigator::teleopNavigation()
{
  static int convergence_cnt = 0; 
  static int clock_cnt = 0; //mainly for velocity control takeoff

  //keystron correction / target value process
  targetValueCorrection();

  if(getNaviCommand() == START_COMMAND)
    { //takeoff phase
      flight_mode_= NO_CONTROL_MODE;

      //state correct flag(Kalman Filter, especially for px4flow
      estimator_->setStateCorrectFlag(true);
    }
  else if(getNaviCommand() == TAKEOFF_COMMAND)
    { //Take OFF Phase

      flight_mode_= TAKEOFF_MODE;

      //TODO convergenceFunction();
      if(xy_control_mode_ == POS_WORLD_BASED_CONTROL_MODE)
        {
          if (fabs(getTargetPosZ() - estimator_->getStatePosZ()) < POS_Z_THRE &&
              fabs(getTargetPosX() - estimator_->getStatePosX()) < POS_X_THRE &&
              fabs(getTargetPosY() - estimator_->getStatePosY()) < POS_Y_THRE)
            convergence_cnt++;
        }
      else if(xy_control_mode_ == VEL_LOCAL_BASED_CONTROL_MODE)
        {
          //TODO => check same as pos_world_based_control_mode
          if (fabs(getTargetPosZ() - estimator_->getStatePosZ()) < POS_Z_THRE)
            convergence_cnt++;
        }

      if (convergence_cnt > ctrl_loop_rate_) 
	{ //*** 安定収束した 20 ~ 40
          if(xy_control_mode_ == POS_WORLD_BASED_CONTROL_MODE)
            {
              convergence_cnt = 0;
              setNaviCommand(HOVER_COMMAND); 
              startFlight();
              ROS_WARN(" x/y pos stable hovering POS_WORLD_BASED_CONTROL_MODE");
            }
          else if(xy_control_mode_ == VEL_LOCAL_BASED_CONTROL_MODE)
            {
              if(xy_vel_mode_pos_ctrl_takeoff_)
                {
                  clock_cnt++;
                  ROS_WARN(" stable, clock_cnt: %d ", clock_cnt);
                  if(clock_cnt > (ctrl_loop_rate_ * TAKEOFF_COUNT))
                    {
                      clock_cnt = 0;
                      convergence_cnt = 0;
                      setNaviCommand(HOVER_COMMAND); 
                      startFlight();
                      ROS_WARN(" x/y pos stable hovering VEL_LOCAL_BASED_CONTROL_MODE");
                    }
                }
              else
                {
                  convergence_cnt = 0;
                  setNaviCommand(HOVER_COMMAND); 
                  startFlight();
                  ROS_WARN(" no x/y pos stable hovering ");
                }
            }
        }
    }
  else if(getNaviCommand() == LAND_COMMAND)
    {
      ROS_WARN(" land command");

      //state correct flag(Kalman Filter, especially for px4flow
      estimator_->setStateCorrectFlag(false);

      if (!getFlightAble()  && getStartAble()) 
	{
          ROS_ERROR(" land land mode mode");
	  setNaviCommand(STOP_COMMAND);
	  flight_mode_= RESET_MODE;

          setTargetPosX(estimator_->getStatePosX());
          setTargetPosY(estimator_->getStatePosY());
          setTargetPsi(estimator_->getStatePsiBoard());


          if(xy_control_mode_ == VEL_WORLD_BASED_CONTROL_MODE) xy_control_mode_ = POS_WORLD_BASED_CONTROL_MODE;
	}

      else if (getFlightAble()  && getStartAble())
	{
	  flight_mode_= LAND_MODE; //--> for control

          if (fabs(getTargetPosZ() - estimator_->getStatePosZ()) < POS_Z_THRE)
            convergence_cnt++;
          if (convergence_cnt > ctrl_loop_rate_) 
            { 
              convergence_cnt = 0;
              stopFlight();
            }
	} 
      else if (!getStartAble())
	{
	  flight_mode_= NO_CONTROL_MODE;
	  setNaviCommand(IDLE_COMMAND);

	}
    }
  else if(getNaviCommand() == HOVER_COMMAND)
    {
      flight_mode_= FLIGHT_MODE;
    }
  else if(getNaviCommand() == IDLE_COMMAND)
    {
      flight_mode_= NO_CONTROL_MODE;
    }
  else if(getNaviCommand() == STOP_COMMAND)
    {
      //state correct flag(Kalman Filter, especially for px4flow
      estimator_->setStateCorrectFlag(false);

      if(flight_mode_ != RESET_MODE)
        flight_mode_= NO_CONTROL_MODE;
    }
  else
    {
      flight_mode_= NO_CONTROL_MODE;
      ROS_WARN("ERROR COMMAND, CAN NOT BE SEND TO AERIAL ROBOT");
    }
}


void TeleopNavigator::rosParamInit(ros::NodeHandle nh)
{
  std::string ns = nh.getNamespace();

  //*** teleop navigation
  if (!nh.getParam ("takeoff_height", takeoff_height_))
    takeoff_height_ = 0;
  printf("%s: takeoff_height_ is %.3f\n", ns.c_str(), takeoff_height_);

  if (!nh.getParam ("even_move_distance", even_move_distance_))
    even_move_distance_ = 0;
  printf("%s: even_move_distance_ is %.3f\n", ns.c_str(), even_move_distance_);

  if (!nh.getParam ("up_down_distance", up_down_distance_))
    up_down_distance_ = 0;
  printf("%s: up_down_distance_ is %.3f\n", ns.c_str(), up_down_distance_);

  if (!nh.getParam ("forward_backward_distance", forward_backward_distance_))
    forward_backward_distance_ = 0;
  printf("%s: forward_backward_distance_ is %.3f\n", ns.c_str(), forward_backward_distance_);

  if (!nh.getParam ("left_right_distance", left_right_distance_))
    left_right_distance_ = 0;
  printf("%s: left_right_distance_ is %.3f\n", ns.c_str(), left_right_distance_);

  if (!nh.getParam ("target_vel_rate", target_vel_rate_))
    target_vel_rate_ = 0;
  printf("%s: target_vel_rate_ is %.3f\n", ns.c_str(), target_vel_rate_);

  if (!nh.getParam ("target_pitch_roll_interval", target_pitch_roll_interval_))
    target_pitch_roll_interval_ = 0;
  printf("%s: target_pitch_roll_interval_ is %.3f\n", ns.c_str(), target_pitch_roll_interval_);

  if (!nh.getParam ("target_alt_interval", target_alt_interval_))
    target_alt_interval_ = 0;
  printf("%s: target_alt_interval_ is %.3f\n", ns.c_str(), target_alt_interval_);

  if (!nh.getParam ("target_yaw_rate", target_yaw_rate_))
    target_yaw_rate_ = 0;
  printf("%s: target_yaw_rate_ is %.3f\n", ns.c_str(), target_yaw_rate_);

  if (!nh.getParam ("navi_frame_int", navi_frame_int_))
    navi_frame_int_ = 0;
  printf("%s: navi_frame_int_ is %d\n", ns.c_str(), navi_frame_int_);
  navi_frame_ = navi_frame_int_;

  //hidden variable
  if (!nh.getParam ("cmd_vel_lev2_gain", cmd_vel_lev2_gain_))
    cmd_vel_lev2_gain_ = 1.0;
  printf("%s: cmd_vel_lev2_gain_ is %.3f\n", ns.c_str(), cmd_vel_lev2_gain_);

  if (!nh.getParam ("gain_tunning_mode", gain_tunning_mode_))
    gain_tunning_mode_ = 0;
  printf("%s: gain_tunning_mode_ is %d\n", ns.c_str(), gain_tunning_mode_);
  if (!nh.getParam ("target_angle_rate", target_angle_rate_))
    target_angle_rate_ = 1.0;
  printf("%s: target_angle_rate_ is %f\n", ns.c_str(), target_angle_rate_);
  if (!nh.getParam ("cmd_angle_lev2_gain", cmd_angle_lev2_gain_))
    cmd_angle_lev2_gain_ = 1.0;
  printf("%s: cmd_angle_lev2_gain_ is %f\n", ns.c_str(), cmd_angle_lev2_gain_);

}<|MERGE_RESOLUTION|>--- conflicted
+++ resolved
@@ -1,5 +1,5 @@
-/* 
-   0. flightNavCallback => implementation
+/*
+  0. flightNavCallback => implementation
    1. the optical flow => indefference
 
    4. flight mode vs navi command => development
@@ -597,7 +597,8 @@
          joy_msg->buttons[10] == 0 &&joy_msg->buttons[11] == 0 && gain_tunning_flag_)
         gain_tunning_flag_  = false;
 
-<<<<<<< HEAD
+      /* turn to xy_control_mode_ = POS_WORLD_BASED_CONTROL_MODE */
+      if(joy_msg->buttons[14] == 1) gain_tunning_mode_ = 0;
 
     }
   else if(xy_control_mode_ == POS_WORLD_BASED_CONTROL_MODE || xy_control_mode_ == VEL_WORLD_BASED_CONTROL_MODE)
@@ -681,7 +682,6 @@
         }
       if(joy_msg->buttons[14] == 0 && pos_control_flag_)
         pos_control_flag_ = false;
-
 
       if(teleop_flag_)
         {//x,y,z,yaw
@@ -727,43 +727,6 @@
                 }
             }
 
-#if 0 //no yaw 90 control
-      //yaw
-          if(!yaw_control_flag_)
-            {
-              if(joy_msg->buttons[10] == 1 && getNaviCommand() == HOVER_COMMAND)
-                {//CCW
-                  ROS_INFO("CCW, change to pos control mode");
-                  yaw_control_flag_ = true;
-                  xy_control_mode_ = POS_WORLD_BASED_CONTROL_MODE;
-                  //final_target_psi_ += 3.1415/2.0; 
-                  final_target_psi_ = estimator_->getStatePsiBoard() + M_PI/2.0; 
-                  if(final_target_psi_ > M_PI) final_target_psi_ -= 2 * M_PI;
-                  else if(final_target_psi_ < -M_PI) final_target_psi_ += 2 *M_PI;
-
-                  final_target_pos_x_= estimator_->getStatePosX();
-                  final_target_pos_y_= estimator_->getStatePosY();
-                }
-              if(joy_msg->buttons[11] == 1 && getNaviCommand() == HOVER_COMMAND)
-                {//CW
-                  ROS_INFO("CW,, change to pos control mode");
-                  yaw_control_flag_ = true;
-                  xy_control_mode_ = POS_WORLD_BASED_CONTROL_MODE;
-
-                  final_target_psi_ = estimator_->getStatePsiBoard() - 3.1415/2.0; 
-                  if(final_target_psi_ > M_PI) final_target_psi_ -= 2 * M_PI;
-                  else if(final_target_psi_ < -M_PI) final_target_psi_ += 2 *M_PI;
-
-                  final_target_pos_x_= estimator_->getStatePosX();
-                  final_target_pos_y_= estimator_->getStatePosY();
-                }
-            }
-          if(yaw_control_flag_ && joy_msg->buttons[10] == 0 && joy_msg->buttons[11] == 0)
-            {
-              yaw_control_flag_ = false;
-              ROS_INFO("stop yaw control");
-            }
-#endif 
           if(joy_msg->buttons[2] == 1 && getNaviCommand() == HOVER_COMMAND)
             {
               if(fabs(joy_msg->axes[2]) > 0.05)
@@ -775,189 +738,12 @@
                 final_target_psi_ = estimator_->getStatePsiBoard();
             }
         }
-=======
-      //turn to xy_control_mode_ = POS_WORLD_BASED_CONTROL_MODE
-      if(joy_msg->buttons[14] == 1) gain_tunning_mode_ = 0;
-     }
-   else if(xy_control_mode_ == POS_WORLD_BASED_CONTROL_MODE || xy_control_mode_ == VEL_WORLD_BASED_CONTROL_MODE)
-    {
-       //start 
-      if(joy_msg->buttons[3] == 1 && getNaviCommand() != START_COMMAND)
-         {
-           setNaviCommand(START_COMMAND);
-           final_target_pos_x_= estimator_->getStatePosX();
-           final_target_pos_y_= estimator_->getStatePosY();
-           final_target_pos_z_ = takeoff_height_;  // 0.55m
-           final_target_psi_  = estimator_->getStatePsiBoard();
-           ROS_INFO("Start command");
-           return;
-         }
-       //halt
-       if(joy_msg->buttons[0] == 1)
-         {
-           setNaviCommand(STOP_COMMAND);
-           flight_mode_= RESET_MODE;
-
-           setTargetPosX(estimator_->getStatePosX());
-           setTargetPosY(estimator_->getStatePosY());
-           setTargetPsi(estimator_->getStatePsiBoard());
-
-
-           if(xy_control_mode_ == VEL_WORLD_BASED_CONTROL_MODE) xy_control_mode_ = POS_WORLD_BASED_CONTROL_MODE;
-           ROS_INFO("Halt command");
-           return;
-         }
-       //takeoff
-       if(joy_msg->buttons[7] == 1 && joy_msg->buttons[13] == 1)
-         {
-
-           if(getStartAble())  
-             {
-               if(xy_control_mode_ == VEL_WORLD_BASED_CONTROL_MODE) xy_control_mode_ = POS_WORLD_BASED_CONTROL_MODE;
-               setNaviCommand(TAKEOFF_COMMAND);
-               ROS_INFO("Takeoff command");
-             }
-           else  stopFlight();
-
-           return;
-         }
-       //landing
-       if(joy_msg->buttons[5] == 1 && joy_msg->buttons[15] == 1)
-         {
-           if(xy_control_mode_ == VEL_WORLD_BASED_CONTROL_MODE) xy_control_mode_ = POS_WORLD_BASED_CONTROL_MODE;
-
-           setNaviCommand(LAND_COMMAND);
-           //更新
-           final_target_pos_x_= estimator_->getStatePosX();
-           final_target_pos_y_= estimator_->getStatePosY();
-           final_target_pos_z_= 0; 
-           final_target_psi_  = estimator_->getStatePsiBoard();
-           ROS_INFO("Land command");
-
-           return;
-         }
-
-       //change to vel control mode
-       if(joy_msg->buttons[12] == 1 && !vel_control_flag_)
-         {
-           ROS_INFO("change to vel pos-based control");
-           vel_control_flag_ = true;
-           xy_control_mode_ = VEL_WORLD_BASED_CONTROL_MODE;
-           final_target_vel_x_= 0; current_target_vel_x_= 0;
-           final_target_vel_y_= 0; current_target_vel_y_= 0;
-
-         }
-       if(joy_msg->buttons[12] == 0 && vel_control_flag_)
-         vel_control_flag_ = false;
-
-       //change to pos control mode
-       if(joy_msg->buttons[14] == 1 && !pos_control_flag_)
-         {
-           ROS_INFO("change to pos control");
-           pos_control_flag_ = true;
-           xy_control_mode_ = POS_WORLD_BASED_CONTROL_MODE;
-           final_target_pos_x_= estimator_->getStatePosX();
-           final_target_pos_y_= estimator_->getStatePosY();
-         }
-       if(joy_msg->buttons[14] == 0 && pos_control_flag_)
-         pos_control_flag_ = false;
-
-       //pitch && roll vel command for vel_mode
-       if(xy_control_mode_ == VEL_WORLD_BASED_CONTROL_MODE && getNaviCommand() == HOVER_COMMAND)
-         {
-           if(joy_msg->buttons[1] == 0)
-             {//no push the left joysitck
-               final_target_vel_x_= joy_msg->axes[1] * fabs(joy_msg->axes[1]) * target_vel_rate_;
-               final_target_vel_y_= joy_msg->axes[0] * fabs(joy_msg->axes[0]) * target_vel_rate_;
-             }
-           if(joy_msg->buttons[1] == 1)
-             {//push the left joysitck
-               ROS_INFO("strong vel control");
-               final_target_vel_x_
-                 = joy_msg->axes[1] * fabs(joy_msg->axes[1]) * target_vel_rate_ * cmd_vel_lev2_gain_;
-               final_target_vel_y_
-                 = joy_msg->axes[0] * fabs(joy_msg->axes[0]) * target_vel_rate_ * cmd_vel_lev2_gain_;
-             }
-         }
-
-       //throttle, TODO: not good
-       if(fabs(joy_msg->axes[3]) > 0.2)
-         {
-           if(joy_msg->buttons[2] == 0 && getNaviCommand() == HOVER_COMMAND)
-             {//push the right joysitck
-               alt_control_flag_ = true;
-               if(joy_msg->axes[3] >= 0) 
-                 final_target_pos_z_+= target_alt_interval_;
-               else 
-                 final_target_pos_z_-= target_alt_interval_;
-               ROS_INFO("Thrust command");
-             }
-         }
-       else
-         {
-           if(alt_control_flag_)
-             {
-               alt_control_flag_= false;
-               final_target_pos_z_= estimator_->getStatePosZ();
-               ROS_INFO("Fixed Alt command, targetPosz_is %f",final_target_pos_z_);
-             }
-         }
-
- #if 0 //no yaw 90 control
-       //yaw
-       if(!yaw_control_flag_)
-         {
-           if(joy_msg->buttons[10] == 1 && getNaviCommand() == HOVER_COMMAND)
-             {//CCW
-               ROS_INFO("CCW, change to pos control mode");
-               yaw_control_flag_ = true;
-               xy_control_mode_ = POS_WORLD_BASED_CONTROL_MODE;
-               //final_target_psi_ += 3.1415/2.0; 
-               final_target_psi_ = estimator_->getStatePsiBoard() + M_PI/2.0; 
-               if(final_target_psi_ > M_PI) final_target_psi_ -= 2 * M_PI;
-               else if(final_target_psi_ < -M_PI) final_target_psi_ += 2 *M_PI;
-
-               final_target_pos_x_= estimator_->getStatePosX();
-               final_target_pos_y_= estimator_->getStatePosY();
-             }
-           if(joy_msg->buttons[11] == 1 && getNaviCommand() == HOVER_COMMAND)
-             {//CW
-               ROS_INFO("CW,, change to pos control mode");
-               yaw_control_flag_ = true;
-               xy_control_mode_ = POS_WORLD_BASED_CONTROL_MODE;
-
-               final_target_psi_ = estimator_->getStatePsiBoard() - 3.1415/2.0; 
-               if(final_target_psi_ > M_PI) final_target_psi_ -= 2 * M_PI;
-               else if(final_target_psi_ < -M_PI) final_target_psi_ += 2 *M_PI;
-
-               final_target_pos_x_= estimator_->getStatePosX();
-               final_target_pos_y_= estimator_->getStatePosY();
-             }
-         }
-       if(yaw_control_flag_ && joy_msg->buttons[10] == 0 && joy_msg->buttons[11] == 0)
-         {
-           yaw_control_flag_ = false;
-           ROS_INFO("stop yaw control");
-         }
- #endif 
-       if(joy_msg->buttons[2] == 1 && getNaviCommand() == HOVER_COMMAND)
-         {
-           if(fabs(joy_msg->axes[2]) > 0.05)
-             {
-               final_target_psi_ = estimator_->getStatePsiBoard() + joy_msg->axes[2] * target_yaw_rate_;
-               ROS_INFO("yaw control");
-             }
-           else
-             final_target_psi_ = estimator_->getStatePsiBoard();
-         }
-
 
        if(joy_msg->buttons[6]==1) 
          {
            gain_tunning_mode_ = ATTITUDE_GAIN_TUNNING_MODE;
            ROS_INFO("turn to gain tunning mode");
          }
->>>>>>> 0dcd9425
     }
   else if(xy_control_mode_ == VEL_LOCAL_BASED_CONTROL_MODE || xy_control_mode_ == POS_LOCAL_BASED_CONTROL_MODE)
     {
