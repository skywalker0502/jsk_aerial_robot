--- conflicted
+++ resolved
@@ -44,13 +44,10 @@
   FlightConfigCmd.msg
   Vector3Int16.msg
   TorqueAllocationMatrixInv.msg
-<<<<<<< HEAD
   ESCTelemetry.msg
   ESCTelemetryArray.msg
-=======
   JointProfile.msg
   JointProfiles.msg
->>>>>>> d2a33e70
   )
 
 add_service_files(
