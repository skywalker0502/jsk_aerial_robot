--- conflicted
+++ resolved
@@ -53,24 +53,15 @@
 {
 }
 
-<<<<<<< HEAD
 void AttitudeController::init(TIM_HandleTypeDef* htim1, TIM_HandleTypeDef* htim2, StateEstimate* estimator, DirectServo* servo, BatteryStatus* bat, ros::NodeHandle* nh, osMutexId* mutex)
-=======
-void AttitudeController::init(TIM_HandleTypeDef* htim1, TIM_HandleTypeDef* htim2, StateEstimate* estimator,
-                              DShot* dshot, BatteryStatus* bat, ros::NodeHandle* nh, osMutexId* mutex)
->>>>>>> 5dabc7e9
 {
 
   pwm_htim1_ = htim1;
   pwm_htim2_ = htim2;
   nh_ = nh;
   estimator_ = estimator;
-<<<<<<< HEAD
   // kondo_servo_ = kondo_servo;
   servo_ = servo;
-=======
-  dshot_ = dshot;
->>>>>>> 5dabc7e9
   bat_ = bat;
   mutex_ = mutex;
 
