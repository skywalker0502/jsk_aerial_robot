#pragma once

#include <aerial_robot_estimation/sensor/base_plugin.h>
#include <aerial_robot_estimation/sensor/gps.h>
#include <aerial_robot_estimation/state_estimation.h>
#include <aerial_robot_msgs/FlightNav.h>
#include <angles/angles.h>
#include <geometry_msgs/Vector3Stamped.h>
#include <geometry_msgs/PoseStamped.h>
#include <ros/ros.h>
#include <sensor_msgs/Joy.h>
#include <spinal/FlightConfigCmd.h>
#include <std_msgs/Empty.h>
#include <std_msgs/Float32.h>
#include <std_msgs/Int8.h>
#include <std_msgs/UInt8.h>
#include <nav_msgs/Path.h>
#include <aerial_robot_control/trajectory/trajectory_reference/polynomial_trajectory.hpp>

namespace aerial_robot_navigation
{
  /* control mode */
  enum control_mode
    {
      POS_CONTROL_MODE,
      VEL_CONTROL_MODE,
      ACC_CONTROL_MODE
    };
  /* control frame */
  enum control_frame
    {
      WORLD_FRAME, /* global frame, e.g. ENU, mocap */
      LOCAL_FRAME /* head frame which is identical with imu head direction */
    };

  // navi state
  enum flight_state
    {
      ARM_OFF_STATE,
      START_STATE,
      ARM_ON_STATE,
      TAKEOFF_STATE,
      LAND_STATE,
      HOVER_STATE,
      STOP_STATE
    };

  class BaseNavigator
  {
  public:
    BaseNavigator();

    virtual ~BaseNavigator() = default;

    virtual void initialize(ros::NodeHandle nh, ros::NodeHandle nhp,
                            boost::shared_ptr<aerial_robot_model::RobotModel> robot_model,
                            boost::shared_ptr<aerial_robot_estimation::StateEstimator> estimator,
                            double loop_du);
    virtual void update();

    ros::Publisher& getFlightConfigPublisher() { return flight_config_pub_; }

    inline uint8_t getNaviState(){  return navi_state_;}
    inline void setNaviState(const uint8_t  state){ navi_state_ = state;}

    inline uint8_t getXyControlMode(){  return (uint8_t)xy_control_mode_;}
    inline void setXyControlMode(uint8_t mode){  xy_control_mode_ = mode;}

    inline uint8_t getControlframe(){  return (uint8_t)control_frame_;}
    inline void setControlframe(uint8_t frame_type){  control_frame_ = frame_type;}

    inline bool getXyVelModePosCtrlTakeoff(){  return xy_vel_mode_pos_ctrl_takeoff_;}
    inline bool getForceLandingFlag() {return force_landing_flag_;}
    inline double getForceLandingStartTime() {return force_landing_start_time_.toSec();}

    inline tf::Vector3 getTargetPos() {return target_pos_;}
    inline tf::Vector3 getTargetVel() {return target_vel_;}
    inline tf::Vector3 getTargetAcc() {return target_acc_;}
    inline tf::Vector3 getTargetRPY() {return target_rpy_;}
    inline tf::Vector3 getTargetOmega() {return target_omega_;}
    inline tf::Vector3 getTargetAngAcc() {return target_ang_acc_;}

    inline void setTargetPos(tf::Vector3 pos) { target_pos_ = pos; }
    inline void setTargetPos(double x, double y, double z) { setTargetPos(tf::Vector3(x, y, z)); }
    inline void addTargetPos(tf::Vector3 diff_pos) { target_pos_ += diff_pos; }
    inline void addTargetPos(double x, double y, double z) { addTargetPos(tf::Vector3(x, y, z)); }
    inline void setTargetVel(tf::Vector3 vel) { target_vel_ = vel; }
    inline void setTargetVel(double x, double y, double z) { setTargetVel(tf::Vector3(x, y, z)); }
    inline void setTargetZeroVel() { setTargetVel(0,0,0); }
    inline void setTargetAcc(tf::Vector3 vel) { target_acc_ = vel; }
    inline void setTargetAcc(double x, double y, double z) { setTargetAcc(tf::Vector3(x, y, z)); }
    inline void setTargetZeroAcc() { setTargetAcc(tf::Vector3(0,0,0)); }

    inline void setTargetRoll(float value) { target_rpy_.setX(value); }
    inline void setTargetOmega(tf::Vector3 omega) { target_omega_ = omega; }
    inline void setTargetOmega(double x, double y, double z) { setTargetOmega(tf::Vector3(x, y, z)); }
    inline void setTargetZeroOmega() { setTargetOmega(0,0,0); }
    inline void setTargetOmegaX(float value) { target_omega_.setX(value); }
    inline void setTargetPitch(float value) { target_rpy_.setY(value); }
    inline void setTargetOmegaY(float value) { target_omega_.setY(value); }
    inline void setTargetYaw(float value) { target_rpy_.setZ(value); }
    inline void addTargetYaw(float value) { setTargetYaw(angles::normalize_angle(target_rpy_.z() + value)); }
    inline void setTargetOmegaZ(float value) { target_omega_.setZ(value); }
    inline void setTargetAngAcc(tf::Vector3 acc) { target_ang_acc_ = acc; }
    inline void setTargetAngAcc(double x, double y, double z) { setTargetAngAcc(tf::Vector3(x, y, z)); }
    inline void setTargetZeroAngAcc() { setTargetAngAcc(tf::Vector3(0,0,0)); }
    inline void setTargetAngAccX(double value) { target_ang_acc_.setX(value); }
    inline void setTargetAngAccY(double value) { target_ang_acc_.setY(value); }
    inline void setTargetAngAccZ(double value) { target_ang_acc_.setZ(value); }

    inline void setTargetPosX( float value){  target_pos_.setX(value);}
    inline void setTargetVelX( float value){  target_vel_.setX(value);}
    inline void setTargetAccX( float value){  target_acc_.setX(value);}
    inline void setTargetPosY( float value){  target_pos_.setY(value);}
    inline void setTargetVelY( float value){  target_vel_.setY(value);}
    inline void setTargetAccY( float value){  target_acc_.setY(value);}
    inline void setTargetPosZ( float value){  target_pos_.setZ(value);}
    inline void setTargetVelZ( float value){  target_vel_.setZ(value);}
    inline void setTargetAccZ( float value){  target_acc_.setZ(value);}
    inline void addTargetPosZ( float value){  target_pos_ += tf::Vector3(0, 0, value);}

    inline void setTeleopFlag(bool teleop_flag) { teleop_flag_ = teleop_flag; }
    inline bool getTeleopFlag() { return teleop_flag_; }

    inline const double getInitHeight() const { return init_height_;  }
    inline void setInitHeight(double height) { init_height_ = height; }

    void tfPublish();

    uint8_t getEstimateMode(){ return estimate_mode_;}
    void setEstimateMode(uint8_t estimate_mode){ estimate_mode_ = estimate_mode;}

    void generateNewTrajectory(geometry_msgs::PoseStamped pose);

    static constexpr uint8_t POS_CONTROL_COMMAND = 0;
    static constexpr uint8_t VEL_CONTROL_COMMAND = 1;

    // abnormal state
    static constexpr uint8_t LOW_BATTERY_STATE = 0x10;
    static constexpr uint8_t FORCE_LANDING_STATE = 0x11;

    // battery check
    static constexpr float VOLTAGE_100P =  4.2;
    static constexpr float VOLTAGE_90P =  4.085;
    static constexpr float VOLTAGE_80P =  3.999;
    static constexpr float VOLTAGE_70P =  3.936;
    static constexpr float VOLTAGE_60P =  3.883;
    static constexpr float VOLTAGE_50P =  3.839;
    static constexpr float VOLTAGE_40P =  3.812;
    static constexpr float VOLTAGE_30P =  3.791;
    static constexpr float VOLTAGE_20P =  3.747;
    static constexpr float VOLTAGE_10P =  3.683;
    static constexpr float VOLTAGE_0P =  3.209;
    float pre_battery_percentage_;
    


    /* playstation dualschock 3 joystick */
    static constexpr int PS3_BUTTONS                  = 17;
    static constexpr int PS3_BUTTON_SELECT            = 0;
    static constexpr int PS3_BUTTON_STICK_LEFT        = 1;
    static constexpr int PS3_BUTTON_STICK_RIGHT       = 2;
    static constexpr int PS3_BUTTON_START             = 3;
    static constexpr int PS3_BUTTON_CROSS_UP          = 4;
    static constexpr int PS3_BUTTON_CROSS_RIGHT       = 5;
    static constexpr int PS3_BUTTON_CROSS_DOWN        = 6;
    static constexpr int PS3_BUTTON_CROSS_LEFT        = 7;
    static constexpr int PS3_BUTTON_REAR_LEFT_2       = 8;
    static constexpr int PS3_BUTTON_REAR_RIGHT_2      = 9;
    static constexpr int PS3_BUTTON_REAR_LEFT_1       = 10;
    static constexpr int PS3_BUTTON_REAR_RIGHT_1      = 11;
    static constexpr int PS3_BUTTON_ACTION_TRIANGLE   = 12;
    static constexpr int PS3_BUTTON_ACTION_CIRCLE     = 13;
    static constexpr int PS3_BUTTON_ACTION_CROSS      = 14;
    static constexpr int PS3_BUTTON_ACTION_SQUARE     = 15;
    static constexpr int PS3_BUTTON_PAIRING           = 16;
    static constexpr int PS3_AXES                         = 29;
    static constexpr int PS3_AXIS_STICK_LEFT_LEFTWARDS    = 0;
    static constexpr int PS3_AXIS_STICK_LEFT_UPWARDS      = 1;
    static constexpr int PS3_AXIS_STICK_RIGHT_LEFTWARDS   = 2;
    static constexpr int PS3_AXIS_STICK_RIGHT_UPWARDS     = 3;
    static constexpr int PS3_AXIS_BUTTON_CROSS_UP         = 4;
    static constexpr int PS3_AXIS_BUTTON_CROSS_RIGHT      = 5;
    static constexpr int PS3_AXIS_BUTTON_CROSS_DOWN       = 6;
    static constexpr int PS3_AXIS_BUTTON_CROSS_LEFT       = 7;
    static constexpr int PS3_AXIS_BUTTON_REAR_LEFT_2      = 8;
    static constexpr int PS3_AXIS_BUTTON_REAR_RIGHT_2     = 9;
    static constexpr int PS3_AXIS_BUTTON_REAR_LEFT_1      = 10;
    static constexpr int PS3_AXIS_BUTTON_REAR_RIGHT_1     = 11;
    static constexpr int PS3_AXIS_BUTTON_ACTION_TRIANGLE  = 12;
    static constexpr int PS3_AXIS_BUTTON_ACTION_CIRCLE    = 13;
    static constexpr int PS3_AXIS_BUTTON_ACTION_CROSS     = 14;
    static constexpr int PS3_AXIS_BUTTON_ACTION_SQUARE    = 15;
    static constexpr int PS3_AXIS_ACCELEROMETER_LEFT      = 16;
    static constexpr int PS3_AXIS_ACCELEROMETER_FORWARD   = 17;
    static constexpr int PS3_AXIS_ACCELEROMETER_UP        = 18;
    static constexpr int PS3_AXIS_GYRO_YAW                = 19;

    /* playstation dualschock 4 joystick */
    static constexpr int PS4_BUTTONS                  = 14;
    static constexpr int PS4_BUTTON_ACTION_SQUARE     = 0;
    static constexpr int PS4_BUTTON_ACTION_CROSS      = 1;
    static constexpr int PS4_BUTTON_ACTION_CIRCLE     = 2;
    static constexpr int PS4_BUTTON_ACTION_TRIANGLE   = 3;
    static constexpr int PS4_BUTTON_REAR_LEFT_1       = 4;
    static constexpr int PS4_BUTTON_REAR_RIGHT_1      = 5;
    static constexpr int PS4_BUTTON_REAR_LEFT_2       = 6;
    static constexpr int PS4_BUTTON_REAR_RIGHT_2      = 7;
    static constexpr int PS4_BUTTON_SHARE             = 8;
    static constexpr int PS4_BUTTON_OPTIONS           = 9;
    static constexpr int PS4_BUTTON_STICK_LEFT        = 10;
    static constexpr int PS4_BUTTON_STICK_RIGHT       = 11;
    static constexpr int PS4_BUTTON_PAIRING           = 12;
    static constexpr int PS4_BUTTON_TOUCHPAD          = 13;
    static constexpr int PS4_AXES                         = 14;
    static constexpr int PS4_AXIS_STICK_LEFT_LEFTWARDS    = 0;
    static constexpr int PS4_AXIS_STICK_LEFT_UPWARDS      = 1;
    static constexpr int PS4_AXIS_STICK_RIGHT_LEFTWARDS   = 2;
    static constexpr int PS4_AXIS_BUTTON_REAR_LEFT_2      = 3; // neutral=+1, full accel=-1
    static constexpr int PS4_AXIS_BUTTON_REAR_RIGHT_2     = 4; // neutral=+1, full accel=-1
    static constexpr int PS4_AXIS_STICK_RIGHT_UPWARDS     = 5;
    static constexpr int PS4_AXIS_ACCELEROMETER_LEFT      = 6;
    static constexpr int PS4_AXIS_ACCELEROMETER_FORWARD   = 7;
    static constexpr int PS4_AXIS_ACCELEROMETER_UP        = 8;
    static constexpr int PS4_AXIS_BUTTON_CROSS_LEFT_RIGHT = 9; // left = +1, right= -1
    static constexpr int PS4_AXIS_BUTTON_CROSS_UP_DOWN    = 10; // up = +1, down= -1
    static constexpr int PS4_AXIS_GYRO_ROLL               = 11;
    static constexpr int PS4_AXIS_GYRO_YAW                = 12;
    static constexpr int PS4_AXIS_GYRO_PITCH              = 13;

    static const sensor_msgs::Joy ps4joyToPs3joyConvert(const sensor_msgs::Joy& ps4_joy_msg);

  protected:
    ros::NodeHandle nh_;
    ros::NodeHandle nhp_;

    ros::Publisher  flight_config_pub_;
    ros::Publisher  power_info_pub_;
    ros::Publisher  flight_state_pub_;
    ros::Publisher  path_pub_;
    ros::Subscriber navi_sub_;
    ros::Subscriber pose_sub_;
    ros::Subscriber simple_move_base_goal_sub_;
    ros::Subscriber battery_sub_;
    ros::Subscriber flight_status_ack_sub_;
    ros::Subscriber takeoff_sub_;
    ros::Subscriber land_sub_;
    ros::Subscriber start_sub_;
    ros::Subscriber halt_sub_;
    ros::Subscriber force_landing_sub_;
    ros::Subscriber ctrl_mode_sub_;
    ros::Subscriber joy_stick_sub_;
    ros::Subscriber flight_nav_sub_;
    ros::Subscriber stop_teleop_sub_;

    boost::shared_ptr<aerial_robot_model::RobotModel> robot_model_;
    boost::shared_ptr<aerial_robot_estimation::StateEstimator> estimator_;

    bool param_verbose_;

    uint8_t navi_state_;

    int  xy_control_mode_;
    int  prev_xy_control_mode_;
    bool xy_vel_mode_pos_ctrl_takeoff_;

    double loop_du_;
    int  control_frame_;
    int estimate_mode_;
    bool  force_att_control_flag_;
    bool trajectory_mode_;
    bool lock_teleop_;
    ros::Time force_landing_start_time_;

    double hover_convergent_start_time_;
    double hover_convergent_duration_;
    double land_check_start_time_;
    double land_check_duration_;
    double trajectory_reset_time_;
    double trajectory_reset_duration_;
    double teleop_reset_time_;
    double teleop_reset_duration_;
    double z_convergent_thresh_;
    double xy_convergent_thresh_;
    double land_pos_convergent_thresh_;
    double land_vel_convergent_thresh_;

    /* target value */
    tf::Vector3 target_pos_, target_vel_, target_acc_;
    tf::Vector3 target_rpy_, target_omega_, target_ang_acc_;

    double takeoff_height_;
    double init_height_;
    double land_height_;
    double land_descend_vel_;

    /* auto vel nav */
    bool vel_based_waypoint_;
    double nav_vel_limit_; // the vel limitation
    double vel_nav_threshold_; // the range (board) to siwtch between vel_nav and pos_nav
    double vel_nav_gain_;

    /* gps waypint */
    bool gps_waypoint_;
    geographic_msgs::GeoPoint target_wp_;
    double gps_waypoint_time_;
    double gps_waypoint_check_du_;
    double gps_waypoint_threshold_;

    /* teleop */
    bool teleop_flag_;
    bool xy_control_flag_;
    bool force_landing_flag_;
    bool joy_udp_;
    bool check_joy_stick_heart_beat_;
    bool joy_stick_heart_beat_;

    double max_teleop_xy_vel_;
    double max_teleop_z_vel_;
    double max_teleop_yaw_vel_;
    double max_teleop_rp_angle_;

    double joy_stick_deadzone_;
    double joy_stick_prev_time_;
    double joy_stick_heart_beat_du_;
    double force_landing_to_halt_du_;
    bool force_landing_auto_stop_flag_;

    std::string teleop_local_frame_;

    /* trajectory */
    double trajectory_mean_vel_;
    double trajectory_mean_yaw_rate_;
    double trajectory_min_du_;
    bool enable_latch_yaw_trajectory_;
    std::shared_ptr<agi::MinJerkTrajectory> traj_generator_ptr_;

    /* battery info */
    double low_voltage_thre_;
    bool low_voltage_flag_;
    double high_voltage_cell_thre_;
    bool high_voltage_flag_;
    int bat_cell_;
    double bat_resistance_;
    double bat_resistance_voltage_rate_;
    double hovering_current_;

    virtual void rosParamInit();
<<<<<<< HEAD
    virtual void naviCallback(const aerial_robot_msgs::FlightNavConstPtr & msg);
    virtual void joyStickControl(const sensor_msgs::JoyConstPtr & joy_msg);
=======
    void poseCallback(const geometry_msgs::PoseStampedConstPtr & msg);
    void simpleMoveBaseGoalCallback(const geometry_msgs::PoseStampedConstPtr & msg);
    void naviCallback(const aerial_robot_msgs::FlightNavConstPtr & msg);
    void joyStickControl(const sensor_msgs::JoyConstPtr & joy_msg);
>>>>>>> 069f520a
    void batteryCheckCallback(const std_msgs::Float32ConstPtr &msg);

    virtual void halt() {}
    virtual void reset()
    {
      estimator_->setSensorFusionFlag(false);
      estimator_->setFlyingFlag(false);

      trajectory_mode_ = false;
      init_height_ = 0;
      land_height_ = 0;
    }

    void startTakeoff()
    {
      if(getNaviState() == TAKEOFF_STATE) return;

      if(getNaviState() == ARM_ON_STATE)
        {
          setNaviState(TAKEOFF_STATE);
          ROS_INFO("Takeoff state");
        }
    }

    void motorArming()
    {
      /* z(altitude) */
      /* check whether there is the fusion for the altitude */
      if(!estimator_->getStateStatus(State::Z_BASE, estimate_mode_))
        {
          ROS_ERROR("Flight Navigation: No correct sensor fusion for z(altitude), can not fly");
          return;
        }

      for(const auto& handler: estimator_->getGpsHandlers())
        {
          if(handler->getStatus() == Status::ACTIVE)
            {
              ros::NodeHandle nh(nh_, "navigation");
              nh.param("outdoor_takeoff_height", takeoff_height_, 1.2);
              nh.param("outdoor_hover_convergent_duration", hover_convergent_duration_, 0.5);
              nh.param("outdoor_xy_convergent_thresh", xy_convergent_thresh_, 0.6);
              nh.param("outdoor_z_convergent_thresh", z_convergent_thresh_, 0.05);

              ROS_WARN_STREAM("update the navigation parameters for outdoor flight, takeoff height: " << takeoff_height_ << "; outdoor_hover_convergent_duration: " << hover_convergent_duration_ << "; outdoor_xy_convergent_thresh: " << xy_convergent_thresh_ << "; outdoor_z_convergent_thresh: " << z_convergent_thresh_);

              break;
            }
        }

      setNaviState(START_STATE);
      trajectory_mode_ = false;
      setTargetXyFromCurrentState();
      setTargetPosZ(takeoff_height_);
      setTargetVelZ(0);
      setTargetAccZ(0);
      setInitHeight(estimator_->getPos(Frame::COG, estimate_mode_).z());
      setTargetYawFromCurrentState();

      ROS_INFO_STREAM("init height for takeoff: " << init_height_);

      ROS_INFO("Start state");
    }

    virtual void updateLandCommand();

    tf::Vector3 frameConversion(tf::Vector3 origin_val,  tf::Matrix3x3 r)
    {
      return r * origin_val;
    }

    tf::Vector3 frameConversion(tf::Vector3 origin_val, float yaw)
    {
      return frameConversion(origin_val, tf::Matrix3x3(tf::createQuaternionFromYaw(yaw)));
    }

    void flightStatusAckCallback(const std_msgs::UInt8ConstPtr& ack_msg)
    {
      if(ack_msg->data == spinal::FlightConfigCmd::ARM_OFF_CMD)
        {//  arming off
          ROS_INFO("STOP RES From AERIAL ROBOT");
          setNaviState(ARM_OFF_STATE);
        }

      if(ack_msg->data == spinal::FlightConfigCmd::ARM_ON_CMD)
        {//  arming on
          ROS_INFO("START RES From AERIAL ROBOT");
          setNaviState(ARM_ON_STATE);
        }

      if(ack_msg->data == spinal::FlightConfigCmd::FORCE_LANDING_CMD)
        {//  get the first force landing message from spinal
          ROS_INFO("FORCE LANDING MSG From AERIAL ROBOT");

          force_landing_flag_ = true;
        }
    }

    void takeoffCallback(const std_msgs::EmptyConstPtr & msg)
    {
      startTakeoff();
    }

    void startCallback(const std_msgs::EmptyConstPtr & msg)
    {
      motorArming();
    }

    void landCallback(const std_msgs::EmptyConstPtr & msg)
    {
      if(force_att_control_flag_) return;

      if(!teleop_flag_) return;

      setNaviState(LAND_STATE);
      ROS_INFO("Land state");
    }

    void haltCallback(const std_msgs::EmptyConstPtr & msg)
    {
      if(!teleop_flag_) return;

      force_landing_flag_ = true;
      setNaviState(STOP_STATE);

      ROS_INFO("Halt state");
    }

    void forceLandingCallback(const std_msgs::EmptyConstPtr & msg)
    {
      spinal::FlightConfigCmd flight_config_cmd;
      flight_config_cmd.cmd = spinal::FlightConfigCmd::FORCE_LANDING_CMD;
      flight_config_pub_.publish(flight_config_cmd);
      force_landing_flag_ = true;

      ROS_INFO("Force Landing state");
    }

    void xyControlModeCallback(const std_msgs::Int8ConstPtr & msg)
    {
      if(getNaviState() > START_STATE)
        {
          if(msg->data == 0)
            {
              setTargetXyFromCurrentState();
              setTargetZeroVel();
              setTargetZeroAcc();
              xy_control_mode_ = POS_CONTROL_MODE;
              ROS_INFO("x/y position control mode");
            }
          if(msg->data == 1)
            {
              setTargetZeroVel();
              setTargetZeroAcc();
              xy_control_mode_ = VEL_CONTROL_MODE;
              ROS_INFO("x/y velocity control mode");
            }
          if(msg->data == 2)
            {
              xy_control_mode_ = ACC_CONTROL_MODE;
              ROS_INFO("x/y acceleration control mode");
            }
        }
    }

    void stopTeleopCallback(const std_msgs::UInt8ConstPtr & stop_msg)
    {
      if(stop_msg->data == 1)
        {
          ROS_WARN("stop teleop control");
          teleop_flag_ = false;
        }
      else if(stop_msg->data == 0)
        {
          ROS_WARN("start teleop control");
          teleop_flag_ = true;
        }
    }

    void setTargetXyFromCurrentState()
    {
      setXyControlMode(POS_CONTROL_MODE);
      tf::Vector3 pos_cog = estimator_->getPos(Frame::COG, estimate_mode_);
      setTargetPosX(pos_cog.x());
      setTargetPosY(pos_cog.y());

      // set the velocty to zero
      setTargetVelX(0);
      setTargetVelY(0);

      // set the acceleration to zero
      setTargetAccX(0);
      setTargetAccY(0);
    }

    void setTargetZFromCurrentState()
    {
      tf::Vector3 pos_cog = estimator_->getPos(Frame::COG, estimate_mode_);
      setTargetPosZ(pos_cog.z());

      // set the velocty to zero
      setTargetVelZ(0);

      // set the acceleration to zero
      setTargetAccZ(0);
    }

    void setTargetYawFromCurrentState()
    {
      double yaw = estimator_->getState(State::YAW_COG, estimate_mode_)[0];
      setTargetYaw(yaw);

      // set the velocty to zero
      setTargetOmegaZ(0);
    }

    template<class T> void getParam(ros::NodeHandle nh, std::string param_name, T& param, T default_value)
    {
      nh.param<T>(param_name, param, default_value);

      if(param_verbose_)
        ROS_INFO_STREAM("[" << nh.getNamespace() << "] " << param_name << ": " << param);
    }
  };
};<|MERGE_RESOLUTION|>--- conflicted
+++ resolved
@@ -346,15 +346,8 @@
     double hovering_current_;
 
     virtual void rosParamInit();
-<<<<<<< HEAD
     virtual void naviCallback(const aerial_robot_msgs::FlightNavConstPtr & msg);
     virtual void joyStickControl(const sensor_msgs::JoyConstPtr & joy_msg);
-=======
-    void poseCallback(const geometry_msgs::PoseStampedConstPtr & msg);
-    void simpleMoveBaseGoalCallback(const geometry_msgs::PoseStampedConstPtr & msg);
-    void naviCallback(const aerial_robot_msgs::FlightNavConstPtr & msg);
-    void joyStickControl(const sensor_msgs::JoyConstPtr & joy_msg);
->>>>>>> 069f520a
     void batteryCheckCallback(const std_msgs::Float32ConstPtr &msg);
 
     virtual void halt() {}
