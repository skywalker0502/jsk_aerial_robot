--- conflicted
+++ resolved
@@ -71,11 +71,7 @@
   {
   }
 
-<<<<<<< HEAD
   void init(TIM_HandleTypeDef* htim1, TIM_HandleTypeDef* htim2, StateEstimate* estimator, DirectServo* servo, BatteryStatus* bat, ros::NodeHandle* nh, osMutexId* mutex = NULL)
-=======
-  void init(TIM_HandleTypeDef* htim1, TIM_HandleTypeDef* htim2, StateEstimate* estimator, DShot* dshot, BatteryStatus* bat, ros::NodeHandle* nh, osMutexId* mutex = NULL)
->>>>>>> 5dabc7e9
   {
     nh_ = nh;
 
@@ -97,11 +93,7 @@
 
     mutex_ = mutex;
 
-<<<<<<< HEAD
     att_controller_.init(htim1, htim2, estimator, servo, bat, nh, mutex);
-=======
-    att_controller_.init(htim1, htim2, estimator, dshot, bat, nh, mutex);
->>>>>>> 5dabc7e9
     //pos_controller_.init(estimator_, &att_controller_, nh_);
 
     start_control_flag_ = false;
