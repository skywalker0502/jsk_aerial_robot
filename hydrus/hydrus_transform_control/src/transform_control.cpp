#include <hydrus_transform_control/transform_control.h>

TransformController::TransformController(ros::NodeHandle nh, ros::NodeHandle nh_private, bool callback_flag):
  nh_(nh), nh_private_(nh_private),
  realtime_control_flag_(true),
  callback_flag_(callback_flag),
  kinematics_flag_(false),
  rotor_num_(0)
{
  /* robot model */
  if (!model_.initParam("robot_description"))
    ROS_ERROR("Failed to extract urdf model from rosparam");
  if (!kdl_parser::treeFromUrdfModel(model_, tree_))
    ROS_ERROR("Failed to extract kdl tree from xml robot description");

  /* debug */
  //ROS_ERROR("root link: %s", GetTreeElementSegment(tree_.getRootSegment()->second).getName().c_str());
  //ROS_ERROR("joint num: %d", tree_.getNrOfJoints());
  addChildren(tree_.getRootSegment());
  ROS_ERROR("rotor num; %d", rotor_num_);

  initParam();

  rotors_origin_from_cog_.resize(rotor_num_);

  //U
  P_ = Eigen::MatrixXd::Zero(4,rotor_num_);

  //Q
  q_diagonal_ = Eigen::VectorXd::Zero(LQI_FOUR_AXIS_MODE * 3);
  q_diagonal_ << q_roll_,q_roll_d_,q_pitch_,q_pitch_d_,q_z_,q_z_d_,q_yaw_,q_yaw_d_, q_roll_i_,q_pitch_i_,q_z_i_,q_yaw_i_;
  //std::cout << "Q elements :"  << std::endl << q_diagonal_ << std::endl;

  lqi_mode_ = LQI_FOUR_AXIS_MODE;

  //those publisher is published from func param2controller
  std::string rpy_gain_pub_name;
  nh_private_.param("rpy_gain_pub_name", rpy_gain_pub_name, std::string("/rpy_gain"));
  rpy_gain_pub_ = nh_.advertise<aerial_robot_msgs::RollPitchYawTerms>(rpy_gain_pub_name, 1);
  four_axis_gain_pub_ = nh_.advertise<aerial_robot_msgs::FourAxisGain>("four_axis_gain", 1);

  //dynamic reconfigure server
  lqi_server_ = new dynamic_reconfigure::Server<hydrus_transform_control::LQIConfig>(nh_private_);
  dynamic_reconf_func_lqi_ = boost::bind(&TransformController::cfgLQICallback, this, _1, _2);
  lqi_server_->setCallback(dynamic_reconf_func_lqi_);

  if(callback_flag_)
    {
      realtime_control_sub_ = nh_.subscribe<std_msgs::UInt8>("realtime_control", 1, &TransformController::realtimeControlCallback, this, ros::TransportHints().tcpNoDelay());
      std::string joint_state_sub_name;
      nh_private_.param("joint_state_sub_name", joint_state_sub_name, std::string("joint_state"));
      joint_state_sub_ = nh_.subscribe(joint_state_sub_name, 1, &TransformController::jointStatecallback, this);
      add_extra_module_service_ = nh_.advertiseService("add_extra_module", &TransformController::addExtraModuleCallback, this);

      control_thread_ = boost::thread(boost::bind(&TransformController::control, this));
    }
}

void TransformController::addChildren(const KDL::SegmentMap::const_iterator segment)
{
  const std::string& parent = GetTreeElementSegment(segment->second).getName();

  const std::vector<KDL::SegmentMap::const_iterator>& children = GetTreeElementChildren(segment->second);

  for (unsigned int i=0; i<children.size(); i++)
    {
      //ROS_WARN("child num; %d", children.size());
      const KDL::Segment& child = GetTreeElementSegment(children[i]->second);

      if (child.getJoint().getType() == KDL::Joint::None) {
        if (model_.getJoint(child.getJoint().getName()) && model_.getJoint(child.getJoint().getName())->type == urdf::Joint::FLOATING) {
          ROS_INFO("Floating joint. Not adding segment from %s to %s. This TF can not be published based on joint_states info", parent.c_str(), child.getName().c_str());
        }
        else {
          ROS_INFO("Adding fixed segment from %s to %s, joint: %s, [%f, %f, %f], q_nr: %d", parent.c_str(), child.getName().c_str(), child.getJoint().getName().c_str(), child.getFrameToTip().p.x(), child.getFrameToTip().p.y(), child.getFrameToTip().p.z(), children[i]->second.q_nr);
        }

        /* for the most parent link, e.g. link1 */
        if(inertia_map_.size() == 0 && parent.find("root") != std::string::npos)
          {
            inertia_map_.insert(std::make_pair(child.getName(), child.getInertia()));
            ROS_WARN("Add new inertia base link: %s", child.getName().c_str());
            /*
            std::cout << "m: " << inertia_map_.find(child.getName())->second.getMass() << std::endl;
            std::cout << "p: \n" << Eigen::Map<const Eigen::Vector3d>(inertia_map_.find(child.getName())->second.getCOG().data) << std::endl;
            std::cout << "I: \n" << Eigen::Map<const Eigen::Matrix3d>(inertia_map_.find(child.getName())->second.getRotationalInertia().data) << std::endl;
            */
          }
        else
          {
            /* add the inertia to the parent link */
            std::map<std::string, KDL::RigidBodyInertia>::iterator it = inertia_map_.find(parent);
            KDL::RigidBodyInertia parent_prev_inertia = it->second;
            inertia_map_[parent] = child.getFrameToTip() * child.getInertia() + parent_prev_inertia;

            /*
            KDL:: RigidBodyInertia tmp = child.getFrameToTip() * child.getInertia();
            std::cout << "m: " << tmp.getMass() << std::endl;
            std::cout << "p: \n" << Eigen::Map<const Eigen::Vector3d>(tmp.getCOG().data) << std::endl;
            std::cout << "I: \n" << Eigen::Map<const Eigen::Matrix3d>(tmp.getRotationalInertia().data) << std::endl;
            */
          }
      }
      else {
        ROS_INFO("Adding moving segment from %s to %s, joint: %s,  [%f, %f, %f], q_nr: %d", parent.c_str(), child.getName().c_str(), child.getJoint().getName().c_str(), child.getFrameToTip().p.x(), child.getFrameToTip().p.y(), child.getFrameToTip().p.z(), children[i]->second.q_nr);


        /* add the new inertia base (child) link if the joint is not a rotor */
        if(child.getJoint().getName().find("rotor") == std::string::npos)
          {
            /* create a new inertia base link */
            inertia_map_.insert(std::make_pair(child.getName(), child.getInertia()));
            ROS_WARN("Add new inertia base link: %s", child.getName().c_str());
          }
        else
          {
            std::map<std::string, KDL::RigidBodyInertia>::iterator it = inertia_map_.find(parent);
            KDL::RigidBodyInertia parent_prev_inertia = it->second;
            inertia_map_[parent] = child.getFrameToTip() * child.getInertia() + parent_prev_inertia;

            /* add the rotor direction */
            ROS_WARN("%s, rototation is %f", child.getJoint().getName().c_str(), child.getJoint().JointAxis().z());
            rotor_direction_.insert(std::make_pair(std::atoi(child.getJoint().getName().substr(5).c_str()), child.getJoint().JointAxis().z()));
          }
      }

      /* count the rotor */
      if(child.getName().find("propeller") != std::string::npos) rotor_num_++;
      addChildren(children[i]);
    }
}

TransformController::~TransformController()
{
  if(callback_flag_)
    {
      control_thread_.interrupt();
      control_thread_.join();
    }
}

void TransformController::realtimeControlCallback(const std_msgs::UInt8ConstPtr & msg)
{
  if(msg->data == 1)
    {
      if(debug_verbose_) ROS_WARN("start realtime control");
      realtime_control_flag_ = true;
    }
  else if(msg->data == 0)
    {
      if(debug_verbose_) ROS_WARN("stop realtime control");
      realtime_control_flag_ = false;
    }
}

void TransformController::initParam()
{
  nh_private_.param("control_rate", control_rate_, 15.0);
  std::cout << "control_rate: " << std::setprecision(3) << control_rate_ << std::endl;

  nh_private_.param("only_three_axis_mode", only_three_axis_mode_, false);
  nh_private_.param("control_verbose", control_verbose_, false);
  nh_private_.param("kinematic_verbose", kinematic_verbose_, false);
  nh_private_.param("debug_verbose", debug_verbose_, false);
  nh_private_.param("a_dash_eigen_calc_flag", a_dash_eigen_calc_flag_, false);

  /* base link */
  nh_private_.param("baselink", baselink_, std::string("link1"));
  std::cout << "baselink: " << baselink_ << std::endl;
  /* propeller direction and lqi R */
  r_.resize(rotor_num_);
  for(int i = 0; i < rotor_num_; i++)
    {
      std::stringstream ss;
      ss << i + 1;
      /* R */
      nh_private_.param(std::string("r") + ss.str(), r_[i], 1.0);
    }

  nh_private_.param ("dist_thre", dist_thre_, 0.05);
  std::cout << "dist_thre: " << std::setprecision(3) << dist_thre_ << std::endl;
  nh_private_.param ("f_max", f_max_, 8.6);
  std::cout << "f_max: " << std::setprecision(3) << f_max_ << std::endl;
  nh_private_.param ("f_min", f_min_, 2.0);
  std::cout << "f_min: " << std::setprecision(3) << f_min_ << std::endl;

  nh_private_.param ("q_roll", q_roll_, 1.0);
  std::cout << "Q: q_roll: " << std::setprecision(3) << q_roll_ << std::endl;
  nh_private_.param ("q_roll_d", q_roll_d_, 1.0);
  std::cout << "Q: q_roll_d: " << std::setprecision(3) << q_roll_d_ << std::endl;
  nh_private_.param ("q_pitch", q_pitch_, 1.0);
  std::cout << "Q: q_pitch: " << std::setprecision(3) << q_pitch_ << std::endl;
  nh_private_.param ("q_pitch_d", q_pitch_d_,  1.0);
  std::cout << "Q: q_pitch_d: " << std::setprecision(3) << q_pitch_d_ << std::endl;
  nh_private_.param ("q_yaw", q_yaw_, 1.0);
  std::cout << "Q: q_yaw: " << std::setprecision(3) << q_yaw_ << std::endl;
  nh_private_.param ("strong_q_yaw", strong_q_yaw_, 1.0);
  std::cout << "Q: strong_q_yaw: " << std::setprecision(3) << strong_q_yaw_ << std::endl;
  nh_private_.param ("q_yaw_d", q_yaw_d_, 1.0);
  std::cout << "Q: q_yaw_d: " << std::setprecision(3) << q_yaw_d_ << std::endl;
  nh_private_.param ("q_z", q_z_, 1.0);
  std::cout << "Q: q_z: " << std::setprecision(3) << q_z_ << std::endl;
  nh_private_.param ("q_z_d", q_z_d_, 1.0);
  std::cout << "Q: q_z_d: " << std::setprecision(3) << q_z_d_ << std::endl;

  nh_private_.param ("q_roll_i", q_roll_i_, 1.0);
  std::cout << "Q: q_roll_i: " << std::setprecision(3) << q_roll_i_ << std::endl;
  nh_private_.param ("q_pitch_i", q_pitch_i_, 1.0);
  std::cout << "Q: q_pitch_i: " << std::setprecision(3) << q_pitch_i_ << std::endl;
  nh_private_.param ("q_yaw_i", q_yaw_i_, 1.0);
  std::cout << "Q: q_yaw_i: " << std::setprecision(3) << q_yaw_i_ << std::endl;
  nh_private_.param ("q_z_i", q_z_i_, 1.0);
  std::cout << "Q: q_z_i: " << std::setprecision(3) << q_z_i_ << std::endl;

  /* dynamics: motor */
  ros::NodeHandle control_node("/motor_info");
  control_node.param("pwm_rate", pwm_rate_, 1.0);
  std::cout << "pwm_rate: " << std::setprecision(3) << pwm_rate_ << std::endl;
  control_node.param("m_f_rate", m_f_rate_, 0.01); //-0.016837; //the sgn is right?, should be nagative
  std::cout << "m_f_rate: " << std::setprecision(3) << m_f_rate_ << std::endl;
  control_node.param("f_pwm_rate", f_pwm_rate_, 1.0); //0.3029; // with the pwm percentage: x / 1800 * 100
  std::cout << "f_pwm_rate: " << std::setprecision(3) << f_pwm_rate_ << std::endl;
  control_node.param("f_pwm_offset", f_pwm_offset_, 0.0); // -21.196;  // with the pwm percentage: x / 1800 * 100
  std::cout << "f_pwm_offset: " << std::setprecision(3) <<f_pwm_offset_ << std::endl;

}

void TransformController::control()
{
  ros::Rate loop_rate(control_rate_);
  static int i = 0;
  static int cnt = 0;

  if(!realtime_control_flag_) return;
  while(ros::ok())
    {
      if(debug_verbose_) ROS_ERROR("start lqi");
      lqi();
      if(debug_verbose_) ROS_ERROR("finish lqi");

      loop_rate.sleep();
    }
}


void TransformController::jointStatecallback(const sensor_msgs::JointStateConstPtr& state)
{
  if(debug_verbose_) ROS_ERROR("start kinematics");
  kinematics(*state);
  if(debug_verbose_) ROS_ERROR("finish kinematics");

  br_.sendTransform(tf::StampedTransform(getCog(), state->header.stamp, GetTreeElementSegment(tree_.getRootSegment()->second).getName(), "cog"));

  if(!kinematics_flag_)
    {
      ROS_ERROR("the total mass is %f", getMass());
      kinematics_flag_ = true;
    }
}

void TransformController::kinematics(sensor_msgs::JointState state)
{
  KDL::TreeFkSolverPos_recursive fk_solver(tree_);
  unsigned int nj = tree_.getNrOfJoints();
  KDL::JntArray jointpositions(nj);

  unsigned int j = 0;
  for(unsigned int i = 0; i < state.position.size(); i++)
    {
      if(state.name[i].find("joint") != std::string::npos)
        {
          jointpositions(j) = state.position[i];
          j++;
        }
    }

  KDL::RigidBodyInertia link_inertia = KDL::RigidBodyInertia::Zero();
  KDL::Frame cog_frame;
  for(auto it = inertia_map_.begin(); it != inertia_map_.end(); ++it)
    {
      KDL::Frame f;
      int status = fk_solver.JntToCart(jointpositions, f, it->first);
      //ROS_ERROR(" %s status is : %d, [%f, %f, %f]", it->first.c_str(), status, f.p.x(), f.p.y(), f.p.z());
      KDL::RigidBodyInertia link_inertia_tmp = link_inertia;
      link_inertia = link_inertia_tmp + f * it->second;

      /* CoG */
      if(it->first == baselink_) cog_frame.M = f.M;
    }
  cog_frame.p = link_inertia.getCOG();
  tf::Transform cog_transform;
  tf::transformKDLToTF(cog_frame, cog_transform);
  setCog(cog_transform);
  setMass(link_inertia.getMass());

  /* rotor(propeller) based on COG */
  //std::vector<KDL::Frame> f_rotors;
  std::vector<Eigen::Vector3d> f_rotors;
  for(int i = 0; i < rotor_num_; i++)
    {
      std::stringstream ss;
      ss << i + 1;
      std::string rotor = std::string("propeller") + ss.str();

      KDL::Frame f;
      int status = fk_solver.JntToCart(jointpositions, f, rotor);
      //ROS_ERROR(" %s status is : %d, [%f, %f, %f]", rotor.c_str(), status, f.p.x(), f.p.y(), f.p.z());
      f_rotors.push_back((Eigen::Map<const Eigen::Vector3d>((cog_frame.Inverse() * f).p.data)));

      //std::cout << f_rotors[i] << std::endl;
    }

  setRotorsFromCog(f_rotors);
  KDL::RigidBodyInertia link_inertia_from_cog = cog_frame.Inverse() * link_inertia;
  setInertia(Eigen::Map<const Eigen::Matrix3d>(link_inertia_from_cog.getRotationalInertia().data));
}

bool TransformController::addExtraModuleCallback(hydrus_transform_control::AddExtraModule::Request  &req,
                                                 hydrus_transform_control::AddExtraModule::Response &res)
{
  res.status = addExtraModule(req.extra_module_link, req.extra_module_mass, req.extra_module_offset);
  return true;
}


bool TransformController::addExtraModule(int extra_module_link, float extra_module_mass, float extra_module_offset)
{
  std::stringstream ss;
  ss << extra_module_link;
  std::string parent = std::string("link") + ss.str();

  KDL::RigidBodyInertia extra_inertia(extra_module_mass, KDL::Vector(extra_module_offset, 0, 0), KDL::RotationalInertia::Zero());

  std::map<std::string, KDL::RigidBodyInertia>::iterator it = inertia_map_.find(parent);
  if(it == inertia_map_.end())
    {
      ROS_ERROR("add extra module: can not find the base link: %s", parent.c_str());
      return false;
    }

  KDL::RigidBodyInertia parent_prev_inertia = it->second;
  inertia_map_[parent] = extra_inertia + parent_prev_inertia;

  ROS_INFO("Add extra module, %s, mass: %f, offset: %f",
           parent.c_str(), extra_module_mass, extra_module_offset);

  return true;
}

void TransformController::lqi()
{
  if(!kinematics_flag_) return;

  /* check the thre check */
  if(debug_verbose_) ROS_WARN(" start dist thre check");
  if(!distThreCheck()) //[m]
    {
      ROS_ERROR("LQI: invalid pose, can pass the distance thresh check");
      return;
    }
  if(debug_verbose_) ROS_WARN(" finish dist thre check");

  /* modelling the multilink based on the inertia assumption */
  if(debug_verbose_) ROS_WARN(" start modelling");
  if(!modelling())
    ROS_ERROR("LQI: invalid pose, can not be four axis stable, switch to three axis stable mode");
  if(debug_verbose_) ROS_WARN(" finish modelling");

  if(debug_verbose_) ROS_WARN(" start ARE calc");
  if(!hamiltonMatrixSolver(lqi_mode_))
    {
      ROS_ERROR("LQI: can not solve hamilton matrix");
      return;
    }
  if(debug_verbose_) ROS_WARN(" finish ARE calc");

  param2contoller();
  if(debug_verbose_) ROS_WARN(" finish param2controller");
}

bool TransformController::distThreCheck()
{
  float x_minus_max_dist = 0, x_plus_max_dist = 0;
  float y_minus_max_dist = 0, y_plus_max_dist = 0;

  for(int i = 0; i < rotor_num_; i++)
    {

      std::vector<Eigen::Vector3d> rotors_origin_from_cog(rotor_num_);
      getRotorsFromCog(rotors_origin_from_cog);
      //x
      if(rotors_origin_from_cog[i](0) > 0 && rotors_origin_from_cog[i](0) > x_plus_max_dist)
        x_plus_max_dist = rotors_origin_from_cog[i](0);
      if(rotors_origin_from_cog[i](0) < 0 && rotors_origin_from_cog[i](0) < x_minus_max_dist)
        x_minus_max_dist = rotors_origin_from_cog[i](0);
      //y
      if(rotors_origin_from_cog[i](1) > 0 && rotors_origin_from_cog[i](1) > y_plus_max_dist)
        y_plus_max_dist = rotors_origin_from_cog[i](1);
      if(rotors_origin_from_cog[i](1) < 0 && rotors_origin_from_cog[i](1) < y_minus_max_dist)
        y_minus_max_dist = rotors_origin_from_cog[i](1);
    }

  if(x_plus_max_dist < dist_thre_ || -x_minus_max_dist < dist_thre_ ||
     y_plus_max_dist < dist_thre_ || -y_minus_max_dist < dist_thre_ ) //[m]
    {
      return false;
    }
  return true;
}

bool  TransformController::modelling(bool verbose)
{
  std::vector<Eigen::Vector3d> rotors_origin_from_cog(rotor_num_);
  getRotorsFromCog(rotors_origin_from_cog);
  Eigen::Matrix3d links_inertia = getInertia();

  Eigen::VectorXd x;
  x.resize(rotor_num_);
  Eigen::VectorXd g(4);
  g << 0, 0, 9.8, 0;

  Eigen::VectorXd p_x(rotor_num_), p_y(rotor_num_), p_c(rotor_num_), p_m(rotor_num_);

  for(int i = 0; i < rotor_num_; i++)
    {
      p_y(i) =  rotors_origin_from_cog[i](1);
      p_x(i) = -rotors_origin_from_cog[i](0);
      p_c(i) = rotor_direction_.at(i + 1) * m_f_rate_ ;
      p_m(i) = 1 / getMass();
      if(kinematic_verbose_ || verbose)
        std::cout << "link" << i + 1 <<"origin :\n" << rotors_origin_from_cog[i] << std::endl;
    }

  Eigen::MatrixXd P_att = Eigen::MatrixXd::Zero(3,rotor_num_);
  P_att.row(0) = p_y;
  P_att.row(1) = p_x;
  P_att.row(2) = p_c;

  Eigen::MatrixXd P_att_tmp = P_att;
  P_att = links_inertia.inverse() * P_att_tmp;
  if(kinematic_verbose_)
    std::cout << "links_inertia inverse:"  << std::endl << links_inertia.inverse() << std::endl;

  // P_.row(0) = p_y / links_principal_inertia(0,0);
  // P_.row(1) = p_x / links_principal_inertia(1,1);
  // P_.row(3) = p_c / links_principal_inertia(2,2);

  /* roll, pitch, alt, yaw */
  P_.row(0) = P_att.row(0);
  P_.row(1) = P_att.row(1);
  P_.row(2) = p_m;
  P_.row(3) = P_att.row(2);

  if(control_verbose_ || verbose)
    std::cout << "P_:"  << std::endl << P_ << std::endl;

  ros::Time start_time = ros::Time::now();
  /* lagrange mothod */
  // issue: min x_t * x; constraint: g = P_ * x  (stable point)
  //lamda: [4:0]
  // x = P_t * lamba
  // (P_  * P_t) * lamda = g
  // x = P_t * (P_ * P_t).inv * g
  Eigen::FullPivLU<Eigen::MatrixXd> solver((P_ * P_.transpose()));
  Eigen::VectorXd lamda;
  lamda = solver.solve(g);
  x = P_.transpose() * lamda;

  if(control_verbose_)
    std::cout << "P det:"  << std::endl << (P_ * P_.transpose()).determinant() << std::endl;

  if(control_verbose_)
    ROS_INFO("P solver is: %f\n", ros::Time::now().toSec() - start_time.toSec());

  if(control_verbose_ || verbose)
    std::cout << "x:"  << std::endl << x << std::endl;

  if(x.maxCoeff() > f_max_ || x.minCoeff() < f_min_)
    {
      lqi_mode_ = LQI_THREE_AXIS_MODE;

      //no yaw constraint
      Eigen::MatrixXd P_dash = Eigen::MatrixXd::Zero(3, rotor_num_);
      P_dash.row(0) = P_.row(0);
      P_dash.row(1) = P_.row(1);
      P_dash.row(2) = P_.row(3);
      Eigen::VectorXd g3(3);
      g3 << 0, 0, 9.8;
      Eigen::FullPivLU<Eigen::MatrixXd> solver((P_dash * P_dash.transpose()));
      Eigen::VectorXd lamda;
      lamda = solver.solve(g3);
      x = P_dash.transpose() * lamda;
      if(control_verbose_)
        std::cout << "x:"  << std::endl << x << std::endl;

      return false; //can not be stable
    }

  if(only_three_axis_mode_)lqi_mode_ = LQI_THREE_AXIS_MODE;
  else lqi_mode_ = LQI_FOUR_AXIS_MODE;

  return true;
}

<<<<<<< HEAD
void TransformController::lqi()
{
  //check the thre check
  if(debug_verbose_) ROS_WARN(" start dist thre check");
  if(!distThreCheck()) //[m]
    {
      ROS_ERROR("LQI: invalid pose, can pass the distance thresh check");
      return;
    }
  if(debug_verbose_) ROS_WARN(" finish dist thre check");

  //check the stability within the range of the motor force
  if(debug_verbose_) ROS_WARN(" start stability check");
  if(!stabilityCheck())
    {
      if(!only_three_axis_mode_)  ROS_ERROR("LQI: invalid pose, can not be four axis stable, switch to three axis stable mode");
    }
  if(debug_verbose_) ROS_WARN(" finish stability check");

  if(debug_verbose_) ROS_WARN(" start hamilton calc");
  if(!hamiltonMatrixSolver(lqi_mode_))
    {
      ROS_ERROR("LQI: can not solve hamilton matrix");
      return;
    }
  if(debug_verbose_) ROS_WARN(" finish hamilton calc");

  param2contoller();
  if(debug_verbose_) ROS_WARN(" finish param2controller");
}

=======
>>>>>>> f4c292ae
bool TransformController::hamiltonMatrixSolver(uint8_t lqi_mode)
{
  /* for the R which is  diagonal matrix. should be changed to rotor_num */

  Eigen::MatrixXd A = Eigen::MatrixXd::Zero(lqi_mode_ * 3, lqi_mode_ * 3);
  Eigen::MatrixXd B = Eigen::MatrixXd::Zero(lqi_mode_ * 3, rotor_num_);
  Eigen::MatrixXd C = Eigen::MatrixXd::Zero(lqi_mode_, lqi_mode_ * 3);

  for(int i = 0; i < lqi_mode_; i++)
    {
      A(2 * i, 2 * i + 1) = 1;
      B.row(2 * i + 1) = P_.row(i);
      C(i, 2 * i) = 1;
    }
  A.block(lqi_mode_ * 2, 0, lqi_mode_, lqi_mode_ * 3) = -C;

  if(control_verbose_) std::cout << "B:"  << std::endl << B << std::endl;

  Eigen::MatrixXd Q = Eigen::MatrixXd::Zero(lqi_mode_ * 3, lqi_mode_ * 3);
  if(lqi_mode_ == LQI_THREE_AXIS_MODE)
    {
      Eigen::MatrixXd Q_tmp = q_diagonal_.asDiagonal();
      Q.block(0, 0, 6, 6) = Q_tmp.block(0, 0, 6, 6);
      Q.block(6, 6, 3, 3) = Q_tmp.block(8, 8, 3, 3);
    }
  if(lqi_mode_ == LQI_FOUR_AXIS_MODE) Q = q_diagonal_.asDiagonal();

  Eigen::MatrixXd R_inv  = Eigen::MatrixXd::Zero(rotor_num_, rotor_num_);
  for(int i = 0; i < rotor_num_; i ++)
    R_inv(i,i) = 1/r_[i];

  // B12_aug_ = Eigen::MatrixXd::Zero(12, rotor_num_);
  // for(int j = 0; j < 8; j++) B12_aug_.row(j) = B_.row(j);


  Eigen::MatrixXcd H = Eigen::MatrixXcd::Zero(lqi_mode_ * 6, lqi_mode_ * 6);
  H.block(0,0, lqi_mode_ * 3, lqi_mode_ * 3) = A.cast<std::complex<double> >();
  H.block(lqi_mode_ * 3, 0, lqi_mode_ * 3, lqi_mode_ * 3) = -(Q.cast<std::complex<double> >());
  H.block(0, lqi_mode_ * 3, lqi_mode_ * 3, lqi_mode_ * 3) = - (B * R_inv * B.transpose()).cast<std::complex<double> >();
  H.block(lqi_mode_ * 3, lqi_mode_ * 3, lqi_mode_ * 3, lqi_mode_ * 3) = - (A.transpose()).cast<std::complex<double> >();

  //std::cout << " H  is:" << std::endl << H << std::endl;
  if(debug_verbose_) ROS_INFO("  start H eigen compute");
  //eigen solving
  ros::Time start_time = ros::Time::now();
  Eigen::ComplexEigenSolver<Eigen::MatrixXcd> ces;
  ces.compute(H);
  if(debug_verbose_) ROS_INFO("  finish H eigen compute");

  if(control_verbose_)
    ROS_INFO("h eigen time is: %f\n", ros::Time::now().toSec() - start_time.toSec());

  Eigen::MatrixXcd phy = Eigen::MatrixXcd::Zero(lqi_mode_ * 6, lqi_mode_ * 3);
  int j = 0;

  for(int i = 0; i < lqi_mode_ * 6; i++)
    {
      if(ces.eigenvalues()[i].real() < 0)
        {
          if(j >= lqi_mode_ * 3)
            {
              ROS_ERROR("nagativa sigular amount is larger");
              return false;
            }

          phy.col(j) = ces.eigenvectors().col(i);
          j++;
        }

    }

  if(j != lqi_mode_ * 3)
    {
      ROS_ERROR("nagativa sigular value amount is not enough");
      return false;
    }

  Eigen::MatrixXcd f = phy.block(0, 0, lqi_mode_ * 3, lqi_mode_ * 3);
  Eigen::MatrixXcd g = phy.block(lqi_mode_ * 3, 0, lqi_mode_ * 3, lqi_mode_ * 3);


  if(debug_verbose_) ROS_INFO("  start calculate f inv");
  start_time = ros::Time::now();
  Eigen::MatrixXcd f_inv  = f.inverse();
  if(control_verbose_)
    ROS_INFO("f inverse: %f\n", ros::Time::now().toSec() - start_time.toSec());

  if(debug_verbose_) ROS_INFO("  finish calculate f inv");

  Eigen::MatrixXcd P = g * f_inv;

  //K
  K_ = -R_inv * B.transpose() * P.real();

  if(control_verbose_)
    std::cout << "K is:" << std::endl << K_ << std::endl;

  if(a_dash_eigen_calc_flag_)
    {
      if(debug_verbose_) ROS_INFO("  start A eigen compute");
      //check the eigen of new A
      Eigen::MatrixXd A_dash = Eigen::MatrixXd::Zero(lqi_mode_ * 3, lqi_mode_ * 3);
      A_dash = A + B * K_;
      // start_time = ros::Time::now();
      Eigen::EigenSolver<Eigen::MatrixXd> esa(A_dash);
      if(debug_verbose_) ROS_INFO("  finish A eigen compute");
      if(control_verbose_)
        std::cout << "The eigenvalues of A_hash are:" << std::endl << esa.eigenvalues() << std::endl;
    }
  return true;
}

void TransformController::param2contoller()
{
  aerial_robot_msgs::FourAxisGain four_axis_gain_msg;
  aerial_robot_msgs::RollPitchYawTerms rpy_gain_msg; //for rosserial

  four_axis_gain_msg.motor_num = rotor_num_;
  rpy_gain_msg.motors.resize(rotor_num_);

  for(int i = 0; i < rotor_num_; i ++)
    {
      /* to flight controller via rosserial */
      rpy_gain_msg.motors[i].roll_p = K_(i,0) * 1000; //scale: x 1000
      rpy_gain_msg.motors[i].roll_d = K_(i,1) * 1000;  //scale: x 1000
      rpy_gain_msg.motors[i].roll_i = K_(i, lqi_mode_ * 2) * 1000; //scale: x 1000

      rpy_gain_msg.motors[i].pitch_p = K_(i,2) * 1000; //scale: x 1000
      rpy_gain_msg.motors[i].pitch_d = K_(i,3) * 1000; //scale: x 1000
      rpy_gain_msg.motors[i].pitch_i = K_(i,lqi_mode_ * 2 + 1) * 1000; //scale: x 1000

      /* to aerial_robot_base, feedback */
      four_axis_gain_msg.pos_p_gain_roll.push_back(K_(i,0));
      four_axis_gain_msg.pos_d_gain_roll.push_back(K_(i,1));
      four_axis_gain_msg.pos_i_gain_roll.push_back(K_(i,lqi_mode_ * 2));

      four_axis_gain_msg.pos_p_gain_pitch.push_back(K_(i,2));
      four_axis_gain_msg.pos_d_gain_pitch.push_back(K_(i,3));
      four_axis_gain_msg.pos_i_gain_pitch.push_back(K_(i,lqi_mode_ * 2 + 1));

      four_axis_gain_msg.pos_p_gain_throttle.push_back(K_(i,4));
      four_axis_gain_msg.pos_d_gain_throttle.push_back(K_(i,5));
      four_axis_gain_msg.pos_i_gain_throttle.push_back(K_(i, lqi_mode_ * 2 + 2));

      if(lqi_mode_ == LQI_FOUR_AXIS_MODE)
        {
          /* to flight controller via rosserial */
          rpy_gain_msg.motors[i].yaw_d = K_(i,7) * 1000; //scale: x 1000

          /* to aerial_robot_base, feedback */
          four_axis_gain_msg.pos_p_gain_yaw.push_back(K_(i,6));
          four_axis_gain_msg.pos_d_gain_yaw.push_back(K_(i,7));
          four_axis_gain_msg.pos_i_gain_yaw.push_back(K_(i,11));

        }
      else if(lqi_mode_ == LQI_THREE_AXIS_MODE)
        {
          rpy_gain_msg.motors[i].yaw_d = 0;

          /* to aerial_robot_base, feedback */
          four_axis_gain_msg.pos_p_gain_yaw.push_back(0.0);
          four_axis_gain_msg.pos_d_gain_yaw.push_back(0.0);
          four_axis_gain_msg.pos_i_gain_yaw.push_back(0.0);
        }
    }
  rpy_gain_pub_.publish(rpy_gain_msg);
  four_axis_gain_pub_.publish(four_axis_gain_msg);
}

void TransformController::cfgLQICallback(hydrus_transform_control::LQIConfig &config, uint32_t level)
{
  if(config.lqi_gain_flag)
    {
      printf("LQI Param:");
      switch(level)
        {
        case LQI_RP_P_GAIN:
          q_roll_ = config.q_roll;
          q_pitch_ = config.q_roll;
          printf("change the gain of lqi roll and pitch p gain: %f\n", q_roll_);
          break;
        case LQI_RP_I_GAIN:
          q_roll_i_ = config.q_roll_i;
          q_pitch_i_ = config.q_roll_i;
          printf("change the gain of lqi roll and pitch i gain: %f\n", q_roll_i_);
          break;
        case LQI_RP_D_GAIN:
          q_roll_d_ = config.q_roll_d;
          q_pitch_d_ = config.q_roll_d;
          printf("change the gain of lqi roll and pitch d gain:%f\n", q_roll_d_);
          break;
        case LQI_Y_P_GAIN:
          q_yaw_ = config.q_yaw;
          printf("change the gain of lqi yaw p gain:%f\n", q_yaw_);
          break;
        case LQI_Y_I_GAIN:
          q_yaw_i_ = config.q_yaw_i;
          printf("change the gain of lqi yaw i gain:%f\n", q_yaw_i_);
          break;
        case LQI_Y_D_GAIN:
          q_yaw_d_ = config.q_yaw_d;
          printf("change the gain of lqi yaw d gain:%f\n", q_yaw_d_);
          break;
        case LQI_Z_P_GAIN:
          q_z_ = config.q_z;
          printf("change the gain of lqi z p gain:%f\n", q_z_);
          break;
        case LQI_Z_I_GAIN:
          q_z_i_ = config.q_z_i;
          printf("change the gain of lqi z i gain:%f\n", q_z_i_);
          break;
        case LQI_Z_D_GAIN:
          q_z_d_ = config.q_z_d;
          printf("change the gain of lqi z d gain:%f\n", q_z_d_);
          break;
        default :
          printf("\n");
          break;
        }
      q_diagonal_ << q_roll_,q_roll_d_,q_pitch_,q_pitch_d_,q_yaw_,q_yaw_d_,q_z_,q_z_d_, q_roll_i_,q_pitch_i_,q_yaw_i_,q_z_i_;
    }
}<|MERGE_RESOLUTION|>--- conflicted
+++ resolved
@@ -363,7 +363,9 @@
   /* modelling the multilink based on the inertia assumption */
   if(debug_verbose_) ROS_WARN(" start modelling");
   if(!modelling())
-    ROS_ERROR("LQI: invalid pose, can not be four axis stable, switch to three axis stable mode");
+    {
+      if(!only_three_axis_mode_)  ROS_ERROR("LQI: invalid pose, can not be four axis stable, switch to three axis stable mode");
+    }
   if(debug_verbose_) ROS_WARN(" finish modelling");
 
   if(debug_verbose_) ROS_WARN(" start ARE calc");
@@ -502,40 +504,6 @@
   return true;
 }
 
-<<<<<<< HEAD
-void TransformController::lqi()
-{
-  //check the thre check
-  if(debug_verbose_) ROS_WARN(" start dist thre check");
-  if(!distThreCheck()) //[m]
-    {
-      ROS_ERROR("LQI: invalid pose, can pass the distance thresh check");
-      return;
-    }
-  if(debug_verbose_) ROS_WARN(" finish dist thre check");
-
-  //check the stability within the range of the motor force
-  if(debug_verbose_) ROS_WARN(" start stability check");
-  if(!stabilityCheck())
-    {
-      if(!only_three_axis_mode_)  ROS_ERROR("LQI: invalid pose, can not be four axis stable, switch to three axis stable mode");
-    }
-  if(debug_verbose_) ROS_WARN(" finish stability check");
-
-  if(debug_verbose_) ROS_WARN(" start hamilton calc");
-  if(!hamiltonMatrixSolver(lqi_mode_))
-    {
-      ROS_ERROR("LQI: can not solve hamilton matrix");
-      return;
-    }
-  if(debug_verbose_) ROS_WARN(" finish hamilton calc");
-
-  param2contoller();
-  if(debug_verbose_) ROS_WARN(" finish param2controller");
-}
-
-=======
->>>>>>> f4c292ae
 bool TransformController::hamiltonMatrixSolver(uint8_t lqi_mode)
 {
   /* for the R which is  diagonal matrix. should be changed to rotor_num */
